--- conflicted
+++ resolved
@@ -4,15 +4,11 @@
     nan, oo, pi, Piecewise, Product, product, Rational, S, simplify, Identity,
     sin, sqrt, Sum, summation, Symbol, symbols, sympify, zeta, gamma,
     Indexed, Idx, IndexedBase, prod, Dummy, lowergamma, Range, floor,
-    RisingFactorial, MatrixSymbol)
+    rf, MatrixSymbol)
 from sympy.abc import a, b, c, d, k, m, x, y, z
 from sympy.concrete.summations import telescopic, _dummy_with_inherited_properties_concrete
 from sympy.concrete.expr_with_intlimits import ReorderError
-<<<<<<< HEAD
-from sympy.functions.combinatorial.factorials import rf
-=======
 from sympy.core.facts import InconsistentAssumptions
->>>>>>> 075ecf13
 from sympy.testing.pytest import XFAIL, raises, slow
 from sympy.matrices import \
     Matrix, SparseMatrix, ImmutableDenseMatrix, ImmutableSparseMatrix
@@ -1336,7 +1332,7 @@
 
 
 def test_issue_14871():
-    assert Sum((Rational(1, 10))**n*RisingFactorial(0, n)/factorial(n), (n, 0, oo)).rewrite(factorial).doit() == 1
+    assert Sum((Rational(1, 10))**n*rf(0, n)/factorial(n), (n, 0, oo)).rewrite(factorial).doit() == 1
 
 
 def test_issue_17165():
