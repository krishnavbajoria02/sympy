from __future__ import annotations

from sympy.calculus.singularities import is_decreasing
from sympy.calculus.accumulationbounds import AccumulationBounds
from .expr_with_intlimits import ExprWithIntLimits
from .expr_with_limits import AddWithLimits
from .gosper import gosper_sum
from sympy.core.expr import Expr
from sympy.core.add import Add
from sympy.core.containers import Tuple
from sympy.core.function import Derivative, expand
from sympy.core.mul import Mul
from sympy.core.numbers import Float, _illegal
from sympy.core.relational import Eq
from sympy.core.singleton import S
from sympy.core.sorting import ordered
from sympy.core.symbol import Dummy, Wild, Symbol, symbols
from sympy.functions.combinatorial.factorials import factorial
from sympy.functions.combinatorial.numbers import bernoulli, harmonic
from sympy.functions.elementary.complexes import re
from sympy.functions.elementary.exponential import exp, log
from sympy.functions.elementary.piecewise import Piecewise
from sympy.functions.elementary.trigonometric import cot, csc
from sympy.functions.special.hyper import hyper
from sympy.functions.special.tensor_functions import KroneckerDelta
from sympy.functions.special.zeta_functions import zeta
from sympy.integrals.integrals import Integral
from sympy.logic.boolalg import And, Not
from sympy.polys.partfrac import apart
from sympy.polys.polyerrors import PolynomialError, PolificationFailed
from sympy.polys.polytools import parallel_poly_from_expr, Poly, factor
from sympy.polys.rationaltools import together
from sympy.series.limitseq import limit_seq
from sympy.series.order import O
from sympy.series.residues import residue
from sympy.sets.contains import Contains
from sympy.sets.sets import FiniteSet, Interval
from sympy.utilities.iterables import sift
import itertools


class Sum(AddWithLimits, ExprWithIntLimits):
    r"""
    Represents unevaluated summation.

    Explanation
    ===========

    ``Sum`` represents a finite or infinite series, with the first argument
    being the general form of terms in the series, and the second argument
    being ``(dummy_variable, start, end)``, with ``dummy_variable`` taking
    all integer values from ``start`` through ``end``. In accordance with
    long-standing mathematical convention, the end term is included in the
    summation.

    Finite sums
    ===========

    For finite sums (and sums with symbolic limits assumed to be finite) we
    follow the summation convention described by Karr [1], especially
    definition 3 of section 1.4. The sum:

    .. math::

        \sum_{m \leq i < n} f(i)

    has *the obvious meaning* for `m < n`, namely:

    .. math::

        \sum_{m \leq i < n} f(i) = f(m) + f(m+1) + \ldots + f(n-2) + f(n-1)

    with the upper limit value `f(n)` excluded. The sum over an empty set is
    zero if and only if `m = n`:

    .. math::

        \sum_{m \leq i < n} f(i) = 0  \quad \mathrm{for} \quad  m = n

    Finally, for all other sums over empty sets we assume the following
    definition:

    .. math::

        \sum_{m \leq i < n} f(i) = - \sum_{n \leq i < m} f(i)  \quad \mathrm{for} \quad  m > n

    It is important to note that Karr defines all sums with the upper
    limit being exclusive. This is in contrast to the usual mathematical notation,
    but does not affect the summation convention. Indeed we have:

    .. math::

        \sum_{m \leq i < n} f(i) = \sum_{i = m}^{n - 1} f(i)

    where the difference in notation is intentional to emphasize the meaning,
    with limits typeset on the top being inclusive.

    Examples
    ========

    >>> from sympy.abc import i, k, m, n, x
    >>> from sympy import Sum, factorial, oo, IndexedBase, Function
    >>> Sum(k, (k, 1, m))
    Sum(k, (k, 1, m))
    >>> Sum(k, (k, 1, m)).doit()
    m**2/2 + m/2
    >>> Sum(k**2, (k, 1, m))
    Sum(k**2, (k, 1, m))
    >>> Sum(k**2, (k, 1, m)).doit()
    m**3/3 + m**2/2 + m/6
    >>> Sum(x**k, (k, 0, oo))
    Sum(x**k, (k, 0, oo))
    >>> Sum(x**k, (k, 0, oo)).doit()
    Piecewise((1/(1 - x), Abs(x) < 1), (Sum(x**k, (k, 0, oo)), True))
    >>> Sum(x**k/factorial(k), (k, 0, oo)).doit()
    exp(x)

    Here are examples to do summation with symbolic indices.  You
    can use either Function of IndexedBase classes:

    >>> f = Function('f')
    >>> Sum(f(n), (n, 0, 3)).doit()
    f(0) + f(1) + f(2) + f(3)
    >>> Sum(f(n), (n, 0, oo)).doit()
    Sum(f(n), (n, 0, oo))
    >>> f = IndexedBase('f')
    >>> Sum(f[n]**2, (n, 0, 3)).doit()
    f[0]**2 + f[1]**2 + f[2]**2 + f[3]**2

    An example showing that the symbolic result of a summation is still
    valid for seemingly nonsensical values of the limits. Then the Karr
    convention allows us to give a perfectly valid interpretation to
    those sums by interchanging the limits according to the above rules:

    >>> S = Sum(i, (i, 1, n)).doit()
    >>> S
    n**2/2 + n/2
    >>> S.subs(n, -4)
    6
    >>> Sum(i, (i, 1, -4)).doit()
    6
    >>> Sum(-i, (i, -3, 0)).doit()
    6

    An explicit example of the Karr summation convention:

    >>> S1 = Sum(i**2, (i, m, m+n-1)).doit()
    >>> S1
    m**2*n + m*n**2 - m*n + n**3/3 - n**2/2 + n/6
    >>> S2 = Sum(i**2, (i, m+n, m-1)).doit()
    >>> S2
    -m**2*n - m*n**2 + m*n - n**3/3 + n**2/2 - n/6
    >>> S1 + S2
    0
    >>> S3 = Sum(i, (i, m, m-1)).doit()
    >>> S3
    0

    See Also
    ========

    summation
    Product, sympy.concrete.products.product

    References
    ==========

    .. [1] Michael Karr, "Summation in Finite Terms", Journal of the ACM,
           Volume 28 Issue 2, April 1981, Pages 305-350
           https://dl.acm.org/doi/10.1145/322248.322255
    .. [2] https://en.wikipedia.org/wiki/Summation#Capital-sigma_notation
    .. [3] https://en.wikipedia.org/wiki/Empty_sum
    """

    __slots__ = ()

    limits: tuple[tuple[Symbol, Expr, Expr]]

    def __new__(cls, function, *symbols, **assumptions):
        obj = AddWithLimits.__new__(cls, function, *symbols, **assumptions)
        if not hasattr(obj, 'limits'):
            return obj
        if any(len(l) != 3 or None in l for l in obj.limits):
            raise ValueError('Sum requires values for lower and upper bounds.')

        return obj

    def _eval_is_zero(self):
        # a Sum is only zero if its function is zero or if all terms
        # cancel out. This only answers whether the summand is zero; if
        # not then None is returned since we don't analyze whether all
        # terms cancel out.
        if self.function.is_zero or self.has_empty_sequence:
            return True

    def _eval_is_extended_real(self):
        if self.has_empty_sequence:
            return True
        return self.function.is_extended_real

    def _eval_is_positive(self):
        if self.has_finite_limits and self.has_reversed_limits is False:
            return self.function.is_positive

    def _eval_is_negative(self):
        if self.has_finite_limits and self.has_reversed_limits is False:
            return self.function.is_negative

    def _eval_is_finite(self):
        if self.has_finite_limits and self.function.is_finite:
            return True

    def doit(self, **hints):
        if hints.get('deep', True):
            f = self.function.doit(**hints)
        else:
            f = self.function

        # first make sure any definite limits have summation
        # variables with matching assumptions
        reps = {}
        for xab in self.limits:
            d = _dummy_with_inherited_properties_concrete(xab)
            if d:
                reps[xab[0]] = d
        if reps:
            undo = {v: k for k, v in reps.items()}
            did = self.xreplace(reps).doit(**hints)
            if isinstance(did, tuple):  # when separate=True
                did = tuple([i.xreplace(undo) for i in did])
            elif did is not None:
                did = did.xreplace(undo)
            else:
                did = self
            return did


        if self.function.is_Matrix:
            expanded = self.expand()
            if self != expanded:
                return expanded.doit()
            return _eval_matrix_sum(self)

        for n, limit in enumerate(self.limits):
            i, a, b = limit
            dif = b - a
            if dif == -1:
                # Any summation over an empty set is zero
                return S.Zero
            if dif.is_integer and dif.is_negative:
                a, b = b + 1, a - 1
                f = -f

            newf = eval_sum(f, (i, a, b))
            if newf is None:
                if f == self.function:
                    zeta_function = self.eval_zeta_function(f, (i, a, b))
                    if zeta_function is not None:
                        return zeta_function
                    return self
                else:
                    return self.func(f, *self.limits[n:])
            f = newf

        if hints.get('deep', True):
            # eval_sum could return partially unevaluated
            # result with Piecewise.  In this case we won't
            # doit() recursively.
            if not isinstance(f, Piecewise):
                return f.doit(**hints)

        return f

    def eval_zeta_function(self, f, limits):
        """
        Check whether the function matches with the zeta function.

        If it matches, then return a `Piecewise` expression because
        zeta function does not converge unless `s > 1` and `q > 0`
        """
        i, a, b = limits
        if a.is_comparable and b.is_comparable and a > b:
            return self.eval_zeta_function(f, (i, b + S.One, a - S.One))
        if b is not S.Infinity:
            return
        w, y, z = Wild('w', exclude=[i]), Wild('y', exclude=[i]), Wild('z', exclude=[i])
        if result := f.match((w * i + y) ** (-z)):
            coeff = 1 / result[w] ** result[z]
            s = result[z]
            q = result[y] / result[w] + a
            return Piecewise((coeff * zeta(s, q),
                              And(Not(Contains(-q, S.Naturals0)), re(s) > S.One)),
                             (self, True))

    def _eval_derivative(self, x):
        """
        Differentiate wrt x as long as x is not in the free symbols of any of
        the upper or lower limits.

        Explanation
        ===========

        Sum(a*b*x, (x, 1, a)) can be differentiated wrt x or b but not `a`
        since the value of the sum is discontinuous in `a`. In a case
        involving a limit variable, the unevaluated derivative is returned.
        """

        # diff already confirmed that x is in the free symbols of self, but we
        # don't want to differentiate wrt any free symbol in the upper or lower
        # limits
        # XXX remove this test for free_symbols when the default _eval_derivative is in
        if isinstance(x, Symbol) and x not in self.free_symbols:
            return S.Zero

        # get limits and the function
        f, limits = self.function, list(self.limits)

        limit = limits.pop(-1)

        if limits:  # f is the argument to a Sum
            f = self.func(f, *limits)

        _, a, b = limit
        if x in a.free_symbols or x in b.free_symbols:
            return None
        df = Derivative(f, x, evaluate=True)
        rv = self.func(df, limit)
        return rv

    def _eval_difference_delta(self, n, step):
        k, _, upper = self.args[-1]
        new_upper = upper.subs(n, n + step)

        if len(self.args) == 2:
            f = self.args[0]
        else:
            f = self.func(*self.args[:-1])

        return Sum(f, (k, upper + 1, new_upper)).doit()

    def _eval_simplify(self, **kwargs):

        function = self.function

        if kwargs.get('deep', True):
            function = function.simplify(**kwargs)

        # split the function into adds
        terms = Add.make_args(expand(function))
        s_t = [] # Sum Terms
        o_t = [] # Other Terms

        for term in terms:
            if term.has(Sum):
                # if there is an embedded sum here
                # it is of the form x * (Sum(whatever))
                # hence we make a Mul out of it, and simplify all interior sum terms
                subterms = Mul.make_args(expand(term))
                out_terms = []
                for subterm in subterms:
                    # go through each term
                    if isinstance(subterm, Sum):
                        # if it's a sum, simplify it
                        out_terms.append(subterm._eval_simplify(**kwargs))
                    else:
                        # otherwise, add it as is
                        out_terms.append(subterm)

                # turn it back into a Mul
                s_t.append(Mul(*out_terms))
            else:
                o_t.append(term)

        # next try to combine any interior sums for further simplification
        from sympy.simplify.simplify import factor_sum, sum_combine
        result = Add(sum_combine(s_t), *o_t)

        return factor_sum(result, limits=self.limits)

    def is_convergent(self):
        r"""
        Checks for the convergence of a Sum.

        Explanation
        ===========

        We divide the study of convergence of infinite sums and products in
        two parts.

        First Part:
        One part is the question whether all the terms are well defined, i.e.,
        they are finite in a sum and also non-zero in a product. Zero
        is the analogy of (minus) infinity in products as
        :math:`e^{-\infty} = 0`.

        Second Part:
        The second part is the question of convergence after infinities,
        and zeros in products, have been omitted assuming that their number
        is finite. This means that we only consider the tail of the sum or
        product, starting from some point after which all terms are well
        defined.

        For example, in a sum of the form:

        .. math::

            \sum_{1 \leq i < \infty} \frac{1}{n^2 + an + b}

        where a and b are numbers. The routine will return true, even if there
        are infinities in the term sequence (at most two). An analogous
        product would be:

        .. math::

            \prod_{1 \leq i < \infty} e^{\frac{1}{n^2 + an + b}}

        This is how convergence is interpreted. It is concerned with what
        happens at the limit. Finding the bad terms is another independent
        matter.

        Note: It is responsibility of user to see that the sum or product
        is well defined.

        There are various tests employed to check the convergence like
        divergence test, root test, integral test, alternating series test,
        comparison tests, Dirichlet tests. It returns true if Sum is convergent
        and false if divergent and NotImplementedError if it cannot be checked.

        References
        ==========

        .. [1] https://en.wikipedia.org/wiki/Convergence_tests

        Examples
        ========

        >>> from sympy import factorial, S, Sum, Symbol, oo
        >>> n = Symbol('n', integer=True)
        >>> Sum(n/(n - 1), (n, 4, 7)).is_convergent()
        True
        >>> Sum(n/(2*n + 1), (n, 1, oo)).is_convergent()
        False
        >>> Sum(factorial(n)/5**n, (n, 1, oo)).is_convergent()
        False
        >>> Sum(1/n**(S(6)/5), (n, 1, oo)).is_convergent()
        True

        See Also
        ========

        Sum.is_absolutely_convergent
        sympy.concrete.products.Product.is_convergent
        """
        p, q, r = symbols('p q r', cls=Wild)

        sym = self.limits[0][0]
        lower_limit = self.limits[0][1]
        upper_limit = self.limits[0][2]
        sequence_term = self.function.simplify()

        if len(sequence_term.free_symbols) > 1:
            raise NotImplementedError("convergence checking for more than one symbol "
                                      "containing series is not handled")

        if lower_limit.is_finite and upper_limit.is_finite:
            return S.true

        # transform sym -> -sym and swap the upper_limit = S.Infinity
        # and lower_limit = - upper_limit
        if lower_limit is S.NegativeInfinity:
            if upper_limit is S.Infinity:
                return Sum(sequence_term, (sym, 0, S.Infinity)).is_convergent() and \
                        Sum(sequence_term, (sym, S.NegativeInfinity, 0)).is_convergent()
            from sympy.simplify.simplify import simplify
            sequence_term = simplify(sequence_term.xreplace({sym: -sym}))
            lower_limit = -upper_limit
            upper_limit = S.Infinity

        sym_ = Dummy(sym.name, integer=True, positive=True)
        sequence_term = sequence_term.xreplace({sym: sym_})
        sym = sym_

        interval = Interval(lower_limit, upper_limit)

        # Piecewise function handle
        if sequence_term.is_Piecewise:
            for func, cond in sequence_term.args:
                # see if it represents something going to oo
                if cond == True or cond.as_set().sup is S.Infinity:
                    s = Sum(func, (sym, lower_limit, upper_limit))
                    return s.is_convergent()
            return S.true

        ###  -------- Divergence test ----------- ###
        try:
            lim_val = limit_seq(sequence_term, sym)
            if lim_val is not None and lim_val.is_zero is False:
                return S.false
        except NotImplementedError:
            pass

        try:
            lim_val_abs = limit_seq(abs(sequence_term), sym)
            if lim_val_abs is not None and lim_val_abs.is_zero is False:
                return S.false
        except NotImplementedError:
            pass

        order = O(sequence_term, (sym, S.Infinity))

        ### --------- p-series test (1/n**p) ---------- ###
        p_series_test = order.expr.match(sym**p)
        if p_series_test is not None:
            if p_series_test[p] < -1:
                return S.true
            if p_series_test[p] >= -1:
                return S.false

        ### ------------- comparison test ------------- ###
        # 1/(n**p*log(n)**q*log(log(n))**r) comparison
        n_log_test = (order.expr.match(1/(sym**p*log(1/sym)**q*log(-log(1/sym))**r)) or
                      order.expr.match(1/(sym**p*(-log(1/sym))**q*log(-log(1/sym))**r)))
        if n_log_test is not None:
            if (n_log_test[p] > 1 or
                (n_log_test[p] == 1 and n_log_test[q] > 1) or
                (n_log_test[p] == n_log_test[q] == 1 and n_log_test[r] > 1)):
                    return S.true
            return S.false

        ### ------------- Limit comparison test -----------###
        # (1/n) comparison
        try:
            lim_comp = limit_seq(sym*sequence_term, sym)
            if lim_comp is not None and lim_comp.is_number and lim_comp > 0:
                return S.false
        except NotImplementedError:
            pass

        ### ----------- ratio test ---------------- ###
        next_sequence_term = sequence_term.xreplace({sym: sym + 1})
        from sympy.simplify.combsimp import combsimp
        from sympy.simplify.powsimp import powsimp
        ratio = combsimp(powsimp(next_sequence_term/sequence_term))
        try:
            lim_ratio = limit_seq(ratio, sym)
            if lim_ratio is not None and lim_ratio.is_number and lim_ratio is not S.NaN:
                if abs(lim_ratio) > 1:
                    return S.false
                if abs(lim_ratio) < 1:
                    return S.true
        except NotImplementedError:
            lim_ratio = None

        ### ---------- Raabe's test -------------- ###
        if lim_ratio == 1:  # ratio test inconclusive
            test_val = sym*(sequence_term/
                         sequence_term.subs(sym, sym + 1) - 1)
            test_val = test_val.gammasimp()
            try:
                lim_val = limit_seq(test_val, sym)
                if lim_val is not None and lim_val.is_number:
                    if lim_val > 1:
                        return S.true
                    if lim_val < 1:
                        return S.false
            except NotImplementedError:
                pass

        ### ----------- root test ---------------- ###
        # lim = Limit(abs(sequence_term)**(1/sym), sym, S.Infinity)
        try:
            lim_evaluated = limit_seq(abs(sequence_term)**(1/sym), sym)
            if lim_evaluated is not None and lim_evaluated.is_number:
                if lim_evaluated < 1:
                    return S.true
                if lim_evaluated > 1:
                    return S.false
        except NotImplementedError:
            pass

        ### ------------- alternating series test ----------- ###
        dict_val = sequence_term.match(S.NegativeOne**(sym + p)*q)
        if not dict_val[p].has(sym) and is_decreasing(dict_val[q], interval):
            return S.true

        ### ------------- integral test -------------- ###
        check_interval = None
        from sympy.solvers.solveset import solveset
        maxima = solveset(sequence_term.diff(sym), sym, interval)
        if not maxima:
            check_interval = interval
        elif isinstance(maxima, FiniteSet) and maxima.sup.is_number:
            check_interval = Interval(maxima.sup, interval.sup)
        if (check_interval is not None and
            (is_decreasing(sequence_term, check_interval) or
            is_decreasing(-sequence_term, check_interval))):
                integral_val = Integral(
                    sequence_term, (sym, lower_limit, upper_limit))
                try:
                    integral_val_evaluated = integral_val.doit()
                    if integral_val_evaluated.is_number:
                        return S(integral_val_evaluated.is_finite)
                except NotImplementedError:
                    pass

        ### ----- Dirichlet and bounded times convergent tests ----- ###
        # TODO
        #
        # Dirichlet_test
        # https://en.wikipedia.org/wiki/Dirichlet%27s_test
        #
        # Bounded times convergent test
        # It is based on comparison theorems for series.
        # In particular, if the general term of a series can
        # be written as a product of two terms a_n and b_n
        # and if a_n is bounded and if Sum(b_n) is absolutely
        # convergent, then the original series Sum(a_n * b_n)
        # is absolutely convergent and so convergent.
        #
        # The following code can grows like 2**n where n is the
        # number of args in order.expr
        # Possibly combined with the potentially slow checks
        # inside the loop, could make this test extremely slow
        # for larger summation expressions.

        if order.expr.is_Mul:
            args = order.expr.args
            argset = set(args)

            ### -------------- Dirichlet tests -------------- ###
            m = Dummy('m', integer=True)
            def _dirichlet_test(g_n):
                try:
                    ing_val = limit_seq(Sum(g_n, (sym, interval.inf, m)).doit(), m)
                    if ing_val is not None and ing_val.is_finite:
                        return S.true
                except NotImplementedError:
                    pass

            ### -------- bounded times convergent test ---------###
            def _bounded_convergent_test(g1_n, g2_n):
                try:
                    lim_val = limit_seq(g1_n, sym)
                    if lim_val is not None and (lim_val.is_finite or (
                        isinstance(lim_val, AccumulationBounds)
                        and (lim_val.max - lim_val.min).is_finite)):
                            if Sum(g2_n, (sym, lower_limit, upper_limit)).is_absolutely_convergent():
                                return S.true
                except NotImplementedError:
                    pass

            for n in range(1, len(argset)):
                for a_tuple in itertools.combinations(args, n):
                    b_set = argset - set(a_tuple)
                    a_n = Mul(*a_tuple)
                    b_n = Mul(*b_set)

                    if is_decreasing(a_n, interval):
                        dirich = _dirichlet_test(b_n)
                        if dirich is not None:
                            return dirich

                    bc_test = _bounded_convergent_test(a_n, b_n)
                    if bc_test is not None:
                        return bc_test

        _sym = self.limits[0][0]
        sequence_term = sequence_term.xreplace({sym: _sym})
        raise NotImplementedError("The algorithm to find the Sum convergence of %s "
                                  "is not yet implemented" % (sequence_term))

    def is_absolutely_convergent(self):
        """
        Checks for the absolute convergence of an infinite series.

        Same as checking convergence of absolute value of sequence_term of
        an infinite series.

        References
        ==========

        .. [1] https://en.wikipedia.org/wiki/Absolute_convergence

        Examples
        ========

        >>> from sympy import Sum, Symbol, oo
        >>> n = Symbol('n', integer=True)
        >>> Sum((-1)**n, (n, 1, oo)).is_absolutely_convergent()
        False
        >>> Sum((-1)**n/n**2, (n, 1, oo)).is_absolutely_convergent()
        True

        See Also
        ========

        Sum.is_convergent
        """
        return Sum(abs(self.function), self.limits).is_convergent()

    def euler_maclaurin(self, m=0, n=0, eps=0, eval_integral=True):
        """
        Return an Euler-Maclaurin approximation of self, where m is the
        number of leading terms to sum directly and n is the number of
        terms in the tail.

        With m = n = 0, this is simply the corresponding integral
        plus a first-order endpoint correction.

        Returns (s, e) where s is the Euler-Maclaurin approximation
        and e is the estimated error (taken to be the magnitude of
        the first omitted term in the tail):

            >>> from sympy.abc import k, a, b
            >>> from sympy import Sum
            >>> Sum(1/k, (k, 2, 5)).doit().evalf()
            1.28333333333333
            >>> s, e = Sum(1/k, (k, 2, 5)).euler_maclaurin()
            >>> s
            -log(2) + 7/20 + log(5)
            >>> from sympy import sstr
            >>> print(sstr((s.evalf(), e.evalf()), full_prec=True))
            (1.26629073187415, 0.0175000000000000)

        The endpoints may be symbolic:

            >>> s, e = Sum(1/k, (k, a, b)).euler_maclaurin()
            >>> s
            -log(a) + log(b) + 1/(2*b) + 1/(2*a)
            >>> e
            Abs(1/(12*b**2) - 1/(12*a**2))

        If the function is a polynomial of degree at most 2n+1, the
        Euler-Maclaurin formula becomes exact (and e = 0 is returned):

            >>> Sum(k, (k, 2, b)).euler_maclaurin()
            (b**2/2 + b/2 - 1, 0)
            >>> Sum(k, (k, 2, b)).doit()
            b**2/2 + b/2 - 1

        With a nonzero eps specified, the summation is ended
        as soon as the remainder term is less than the epsilon.
        """
        m = int(m)
        n = int(n)
        f = self.function
        if len(self.limits) != 1:
            raise ValueError("More than 1 limit")
        i, a, b = self.limits[0]
        if (a > b) == True:
            if a - b == 1:
                return S.Zero, S.Zero
            a, b = b + 1, a - 1
            f = -f
        s = S.Zero
        if m:
            if b.is_Integer and a.is_Integer:
                m = min(m, b - a + 1)
            if not eps or f.is_polynomial(i):
                s = Add(*[f.subs(i, a + k) for k in range(m)])
            else:
                term = f.subs(i, a)
                if term:
                    test = abs(term.evalf(3)) < eps
                    if test == True:
                        return s, abs(term)
                    elif not (test == False):
                        # a symbolic Relational class, can't go further
                        return term, S.Zero
                s = term
                for k in range(1, m):
                    term = f.subs(i, a + k)
                    if abs(term.evalf(3)) < eps and term != 0:
                        return s, abs(term)
                    s += term
            if b - a + 1 == m:
                return s, S.Zero
            a += m
        x = Dummy('x')
        I = Integral(f.subs(i, x), (x, a, b))
        if eval_integral:
            I = I.doit()
        s += I

        def fpoint(expr):
            if b is S.Infinity:
                return expr.subs(i, a), 0
            return expr.subs(i, a), expr.subs(i, b)
        fa, fb = fpoint(f)
        iterm = (fa + fb)/2
        g = f.diff(i)
        for k in range(1, n + 2):
            ga, gb = fpoint(g)
            term = bernoulli(2*k)/factorial(2*k)*(gb - ga)
            if k > n:
                break
            if eps and term:
                term_evalf = term.evalf(3)
                if term_evalf is S.NaN:
                    return S.NaN, S.NaN
                if abs(term_evalf) < eps:
                    break
            s += term
            g = g.diff(i, 2, simplify=False)
        return s + iterm, abs(term)


    def reverse_order(self, *indices):
        """
        Reverse the order of a limit in a Sum.

        Explanation
        ===========

        ``reverse_order(self, *indices)`` reverses some limits in the expression
        ``self`` which can be either a ``Sum`` or a ``Product``. The selectors in
        the argument ``indices`` specify some indices whose limits get reversed.
        These selectors are either variable names or numerical indices counted
        starting from the inner-most limit tuple.

        Examples
        ========

        >>> from sympy import Sum
        >>> from sympy.abc import x, y, a, b, c, d

        >>> Sum(x, (x, 0, 3)).reverse_order(x)
        Sum(-x, (x, 4, -1))
        >>> Sum(x*y, (x, 1, 5), (y, 0, 6)).reverse_order(x, y)
        Sum(x*y, (x, 6, 0), (y, 7, -1))
        >>> Sum(x, (x, a, b)).reverse_order(x)
        Sum(-x, (x, b + 1, a - 1))
        >>> Sum(x, (x, a, b)).reverse_order(0)
        Sum(-x, (x, b + 1, a - 1))

        While one should prefer variable names when specifying which limits
        to reverse, the index counting notation comes in handy in case there
        are several symbols with the same name.

        >>> S = Sum(x**2, (x, a, b), (x, c, d))
        >>> S
        Sum(x**2, (x, a, b), (x, c, d))
        >>> S0 = S.reverse_order(0)
        >>> S0
        Sum(-x**2, (x, b + 1, a - 1), (x, c, d))
        >>> S1 = S0.reverse_order(1)
        >>> S1
        Sum(x**2, (x, b + 1, a - 1), (x, d + 1, c - 1))

        Of course we can mix both notations:

        >>> Sum(x*y, (x, a, b), (y, 2, 5)).reverse_order(x, 1)
        Sum(x*y, (x, b + 1, a - 1), (y, 6, 1))
        >>> Sum(x*y, (x, a, b), (y, 2, 5)).reverse_order(y, x)
        Sum(x*y, (x, b + 1, a - 1), (y, 6, 1))

        See Also
        ========

        sympy.concrete.expr_with_intlimits.ExprWithIntLimits.index, reorder_limit,
        sympy.concrete.expr_with_intlimits.ExprWithIntLimits.reorder

        References
        ==========

        .. [1] Michael Karr, "Summation in Finite Terms", Journal of the ACM,
               Volume 28 Issue 2, April 1981, Pages 305-350
               https://dl.acm.org/doi/10.1145/322248.322255
        """
        l_indices = list(indices)

        for i, indx in enumerate(l_indices):
            if not isinstance(indx, int):
                l_indices[i] = self.index(indx)

        e = 1
        limits = []
        for i, limit in enumerate(self.limits):
            l = limit
            if i in l_indices:
                e = -e
                l = (limit[0], limit[2] + 1, limit[1] - 1)
            limits.append(l)

        return Sum(e * self.function, *limits)

    def _eval_rewrite_as_Product(self, *args, **kwargs):
        from sympy.concrete.products import Product
        if self.function.is_extended_real:
            return log(Product(exp(self.function), *self.limits))


def summation(f, *symbols, **kwargs):
    r"""
    Compute the summation of f with respect to symbols.

    Explanation
    ===========

    The notation for symbols is similar to the notation used in Integral.
    summation(f, (i, a, b)) computes the sum of f with respect to i from a to b,
    i.e.,

    ::

                                    b
                                  ____
                                  \   `
        summation(f, (i, a, b)) =  )    f
                                  /___,
                                  i = a

    If it cannot compute the sum, it returns an unevaluated Sum object.
    Repeated sums can be computed by introducing additional symbols tuples::

    Examples
    ========

    >>> from sympy import summation, oo, symbols, log
    >>> i, n, m = symbols('i n m', integer=True)

    >>> summation(2*i - 1, (i, 1, n))
    n**2
    >>> summation(1/2**i, (i, 0, oo))
    2
    >>> summation(1/log(n)**n, (n, 2, oo))
    Sum(log(n)**(-n), (n, 2, oo))
    >>> summation(i, (i, 0, n), (n, 0, m))
    m**3/6 + m**2/2 + m/3

    >>> from sympy.abc import x
    >>> from sympy import factorial
    >>> summation(x**n/factorial(n), (n, 0, oo))
    exp(x)

    See Also
    ========

    Sum
    Product, sympy.concrete.products.product

    """
    return Sum(f, *symbols, **kwargs).doit(deep=False)


def telescopic_direct(L, R, n, limits):
    """
    Returns the direct summation of the terms of a telescopic sum

    Explanation
    ===========

    L is the term with lower index
    R is the term with higher index
    n difference between the indexes of L and R

    Examples
    ========

    >>> from sympy.concrete.summations import telescopic_direct
    >>> from sympy.abc import k, a, b
    >>> telescopic_direct(1/k, -1/(k+2), 2, (k, a, b))
    -1/(b + 2) - 1/(b + 1) + 1/(a + 1) + 1/a

    """
    (i, a, b) = limits
    return Add(*[L.subs(i, a + m) + R.subs(i, b - m) for m in range(n)])


def telescopic(L, R, limits):
    '''
    Tries to perform the summation using the telescopic property.

    Return None if not possible.
    '''
    (i, a, b) = limits
    if L.is_Add or R.is_Add:
        return None

    # We want to solve(L.subs(i, i + m) + R, m)
    # First we try a simple match since this does things that
    # solve doesn't do, e.g. solve(cos(k+m)-cos(k), m) gives
    # a more complicated solution than m == 0.

    k = Wild("k")
    sol = (-R).match(L.subs(i, i + k))
    s = None
    if sol and k in sol:
        s = sol[k]
        if not (s.is_Integer and L.subs(i, i + s) + R == 0):
            # invalid match or match didn't work
            s = None

    # But there are things that match doesn't do that solve
    # can do, e.g. determine that 1/(x + m) = 1/(1 - x) when m = 1

    if s is None:
        m = Dummy('m')
        try:
            from sympy.solvers.solvers import solve
            sol = solve(L.subs(i, i + m) + R, m) or []
        except NotImplementedError:
            return None
        sol = [si for si in sol if si.is_Integer and
               (L.subs(i, i + si) + R).expand().is_zero]
        if len(sol) != 1:
            return None
        s = sol[0]

    if s < 0:
        return telescopic_direct(R, L, abs(s), (i, a, b))
    elif s > 0:
        return telescopic_direct(L, R, s, (i, a, b))


def eval_sum(f, limits):
    (i, a, b) = limits
    if f.is_zero:
        return S.Zero
    if i not in f.free_symbols:
        return f*(b - a + 1)
    if a == b:
        return f.subs(i, a)
    if a.is_comparable and b.is_comparable and a > b:
        return eval_sum(f, (i, b + S.One, a - S.One))
    if isinstance(f, Piecewise):
        if not any(i in arg.args[1].free_symbols for arg in f.args):
            # Piecewise conditions do not depend on the dummy summation variable,
            # therefore we can fold:     Sum(Piecewise((e, c), ...), limits)
            #                        --> Piecewise((Sum(e, limits), c), ...)
            newargs = []
            for arg in f.args:
                newexpr = eval_sum(arg.expr, limits)
                if newexpr is None:
                    return None
                newargs.append((newexpr, arg.cond))
            return f.func(*newargs)

    if f.has(KroneckerDelta):
        from .delta import deltasummation, _has_simple_delta
        f = f.replace(
            lambda x: isinstance(x, Sum),
            lambda x: x.factor()
        )
        if _has_simple_delta(f, limits[0]):
            return deltasummation(f, limits)

    dif = b - a
    definite = dif.is_Integer
    # Doing it directly may be faster if there are very few terms.
    if definite and (dif < 100):
        return eval_sum_direct(f, (i, a, b))
    if isinstance(f, Piecewise):
        return None
    # Try to do it symbolically. Even when the number of terms is
    # known, this can save time when b-a is big.
    value = eval_sum_symbolic(f.expand(), (i, a, b))
    if value is not None:
        return value
    # Do it directly
    if definite:
        return eval_sum_direct(f, (i, a, b))


def eval_sum_direct(expr, limits):
    """
    Evaluate expression directly, but perform some simple checks first
    to possibly result in a smaller expression and faster execution.
    """
    (i, a, b) = limits

    dif = b - a
    # Linearity
    if expr.is_Mul:
        # Try factor out everything not including i
        without_i, with_i = expr.as_independent(i)
        if without_i != 1:
            s = eval_sum_direct(with_i, (i, a, b))
            if s:
                r = without_i*s
                if r is not S.NaN:
                    return r
        else:
            # Try term by term
            L, R = expr.as_two_terms()

            if not L.has(i):
                sR = eval_sum_direct(R, (i, a, b))
                if sR:
                    return L*sR

            if not R.has(i):
                sL = eval_sum_direct(L, (i, a, b))
                if sL:
                    return sL*R

    # do this whether its an Add or Mul
    # e.g. apart(1/(25*i**2 + 45*i + 14)) and
    # apart(1/((5*i + 2)*(5*i + 7))) ->
    # -1/(5*(5*i + 7)) + 1/(5*(5*i + 2))
    try:
        expr = apart(expr, i)  # see if it becomes an Add
    except PolynomialError:
        pass

    if expr.is_Add:
        # Try factor out everything not including i
        without_i, with_i = expr.as_independent(i)
        if without_i != 0:
            s = eval_sum_direct(with_i, (i, a, b))
            if s:
                r = without_i*(dif + 1) + s
                if r is not S.NaN:
                    return r
        else:
            # Try term by term
            L, R = expr.as_two_terms()
            lsum = eval_sum_direct(L, (i, a, b))
            rsum = eval_sum_direct(R, (i, a, b))

            if None not in (lsum, rsum):
                r = lsum + rsum
                if r is not S.NaN:
                    return r

    return Add(*[expr.subs(i, a + j) for j in range(dif + 1)])


def eval_sum_symbolic(f, limits):
    f_orig = f
    (i, a, b) = limits
    if not f.has(i):
        return f*(b - a + 1)

    # Linearity
    if f.is_Mul:
        # Try factor out everything not including i
        without_i, with_i = f.as_independent(i)
        if without_i != 1:
            s = eval_sum_symbolic(with_i, (i, a, b))
            if s:
                r = without_i*s
                if r is not S.NaN:
                    return r
        else:
            # Try term by term
            L, R = f.as_two_terms()

            if not L.has(i):
                sR = eval_sum_symbolic(R, (i, a, b))
                if sR:
                    return L*sR

            if not R.has(i):
                sL = eval_sum_symbolic(L, (i, a, b))
                if sL:
                    return sL*R

    # do this whether its an Add or Mul
    # e.g. apart(1/(25*i**2 + 45*i + 14)) and
    # apart(1/((5*i + 2)*(5*i + 7))) ->
    # -1/(5*(5*i + 7)) + 1/(5*(5*i + 2))
    try:
        f = apart(f, i)
    except PolynomialError:
        pass

    if f.is_Add:
        L, R = f.as_two_terms()
        lrsum = telescopic(L, R, (i, a, b))

        if lrsum:
            return lrsum

        # Try factor out everything not including i
        without_i, with_i = f.as_independent(i)
        if without_i != 0:
            s = eval_sum_symbolic(with_i, (i, a, b))
            if s:
                r = without_i*(b - a + 1) + s
                if r is not S.NaN:
                    return r
        else:
            # Try term by term
            lsum = eval_sum_symbolic(L, (i, a, b))
            rsum = eval_sum_symbolic(R, (i, a, b))

            if None not in (lsum, rsum):
                r = lsum + rsum
                if r is not S.NaN:
                    return r


    # Polynomial terms with Faulhaber's formula
    n = Wild('n')
    result = f.match(i**n)

    if result is not None:
        n = result[n]

        if n.is_Integer:
            if n >= 0:
                if (b is S.Infinity and a is not S.NegativeInfinity) or \
                   (a is S.NegativeInfinity and b is not S.Infinity):
                    return S.Infinity
                return ((bernoulli(n + 1, b + 1) - bernoulli(n + 1, a))/(n + 1)).expand()
            elif a.is_Integer and a >= 1:
                if n == -1:
                    return harmonic(b) - harmonic(a - 1)
                else:
                    return harmonic(b, abs(n)) - harmonic(a - 1, abs(n))

    if not (a.has(S.Infinity, S.NegativeInfinity) or
            b.has(S.Infinity, S.NegativeInfinity)):
        # Geometric terms
        c1 = Wild('c1', exclude=[i])
        c2 = Wild('c2', exclude=[i])
        c3 = Wild('c3', exclude=[i])
        wexp = Wild('wexp')

        # Here we first attempt powsimp on f for easier matching with the
        # exponential pattern, and attempt expansion on the exponent for easier
        # matching with the linear pattern.
        e = f.powsimp().match(c1 ** wexp)
        if e is not None:
            e_exp = e.pop(wexp).expand().match(c2*i + c3)
            if e_exp is not None:
                e.update(e_exp)

                p = (c1**c3).subs(e)
                q = (c1**c2).subs(e)
                r = p*(q**a - q**(b + 1))/(1 - q)
                l = p*(b - a + 1)
                return Piecewise((l, Eq(q, S.One)), (r, True))

        r = gosper_sum(f, (i, a, b))

        if isinstance(r, (Mul,Add)):
            from sympy.simplify.radsimp import denom
            from sympy.solvers.solvers import solve
            non_limit = r.free_symbols - Tuple(*limits[1:]).free_symbols
            den = denom(together(r))
            den_sym = non_limit & den.free_symbols
            args = []
            for v in ordered(den_sym):
                try:
                    s = solve(den, v)
                    m = Eq(v, s[0]) if s else S.false
                    if m != False:
                        args.append((Sum(f_orig.subs(*m.args), limits).doit(), m))
                    break
                except NotImplementedError:
                    continue

            args.append((r, True))
            return Piecewise(*args)

        if r not in (None, S.NaN):
            return r

    h = eval_sum_hyper(f_orig, (i, a, b))
    if h is not None:
        return h

    r = eval_sum_residue(f_orig, (i, a, b))
    if r is not None:
        return r

    factored = f_orig.factor()
    if factored != f_orig:
        return eval_sum_symbolic(factored, (i, a, b))


def _eval_sum_hyper(f, i, a):
    """ Returns (res, cond). Sums from a to oo. """
    if a != 0:
        return _eval_sum_hyper(f.subs(i, i + a), i, 0)

    if f.subs(i, 0) == 0:
        from sympy.simplify.simplify import simplify
        if simplify(f.subs(i, Dummy('i', integer=True, positive=True))) == 0:
            return S.Zero, True
        return _eval_sum_hyper(f.subs(i, i + 1), i, 0)

    from sympy.simplify.simplify import hypersimp
    hs = hypersimp(f, i)
    if hs is None:
        return None

    if isinstance(hs, Float):
        from sympy.simplify.simplify import nsimplify
        hs = nsimplify(hs)

    from sympy.simplify.combsimp import combsimp
    from sympy.simplify.hyperexpand import hyperexpand
    from sympy.simplify.radsimp import fraction
    numer, denom = fraction(factor(hs))
    top, topl = numer.as_coeff_mul(i)
    bot, botl = denom.as_coeff_mul(i)
    ab = [top, bot]
    factors = [topl, botl]
    params = [[], []]
    for k in range(2):
        for fac in factors[k]:
            mul = 1
            if fac.is_Pow:
                mul = fac.exp
                fac = fac.base
                if not mul.is_Integer:
                    return None
            p = Poly(fac, i)
            if p.degree() != 1:
                return None
            m, n = p.all_coeffs()
            ab[k] *= m**mul
            params[k] += [n/m]*mul

    # Add "1" to numerator parameters, to account for implicit n! in
    # hypergeometric series.
    ap = params[0] + [1]
    bq = params[1]
    x = ab[0]/ab[1]
    h = hyper(ap, bq, x)
    f = combsimp(f)
    return f.subs(i, 0)*hyperexpand(h), h.convergence_statement


def eval_sum_hyper(f, i_a_b):
    i, a, b = i_a_b

    if f.is_hypergeometric(i) is False:
        return

    if (b - a).is_Integer:
        # We are never going to do better than doing the sum in the obvious way
        return None

    old_sum = Sum(f, (i, a, b))

    if b != S.Infinity:
        if a is S.NegativeInfinity:
            res = _eval_sum_hyper(f.subs(i, -i), i, -b)
            if res is not None:
                return Piecewise(res, (old_sum, True))
        else:
            n_illegal = lambda x: sum(x.count(_) for _ in _illegal)
            had = n_illegal(f)
            # check that no extra illegals are introduced
            res1 = _eval_sum_hyper(f, i, a)
            if res1 is None or n_illegal(res1) > had:
                return
            res2 = _eval_sum_hyper(f, i, b + 1)
            if res2 is None or n_illegal(res2) > had:
                return
            (res1, cond1), (res2, cond2) = res1, res2
            cond = And(cond1, cond2)
            if cond == False:
                return None
            return Piecewise((res1 - res2, cond), (old_sum, True))

    if a is S.NegativeInfinity:
        res1 = _eval_sum_hyper(f.subs(i, -i), i, 1)
        res2 = _eval_sum_hyper(f, i, 0)
        if res1 is None or res2 is None:
            return None
        res1, cond1 = res1
        res2, cond2 = res2
        cond = And(cond1, cond2)
        if cond == False or cond.as_set() == S.EmptySet:
            return None
        return Piecewise((res1 + res2, cond), (old_sum, True))

    # Now b == oo, a != -oo
    res = _eval_sum_hyper(f, i, a)
    if res is not None:
        r, c = res
        if c == False:
            if r.is_number:
                f = f.subs(i, Dummy('i', integer=True, positive=True) + a)
                if f.is_positive or f.is_zero:
                    return S.Infinity
                elif f.is_negative:
                    return S.NegativeInfinity
            return None
        return Piecewise(res, (old_sum, True))


def eval_sum_residue(f, i_a_b):
    r"""Compute the infinite summation with residues

    Notes
    =====

    If $f(n), g(n)$ are polynomials with $\deg(g(n)) - \deg(f(n)) \ge 2$,
    some infinite summations can be computed by the following residue
    evaluations.

    .. math::
        \sum_{n=-\infty, g(n) \ne 0}^{\infty} \frac{f(n)}{g(n)} =
        -\pi \sum_{\alpha|g(\alpha)=0}
        \text{Res}(\cot(\pi x) \frac{f(x)}{g(x)}, \alpha)

    .. math::
        \sum_{n=-\infty, g(n) \ne 0}^{\infty} (-1)^n \frac{f(n)}{g(n)} =
        -\pi \sum_{\alpha|g(\alpha)=0}
        \text{Res}(\csc(\pi x) \frac{f(x)}{g(x)}, \alpha)

    Examples
    ========

    >>> from sympy import Sum, oo, Symbol
    >>> x = Symbol('x')

    Doubly infinite series of rational functions.

    >>> Sum(1 / (x**2 + 1), (x, -oo, oo)).doit()
    pi/tanh(pi)

    Doubly infinite alternating series of rational functions.

    >>> Sum((-1)**x / (x**2 + 1), (x, -oo, oo)).doit()
    pi/sinh(pi)

    Infinite series of even rational functions.

    >>> Sum(1 / (x**2 + 1), (x, 0, oo)).doit()
    1/2 + pi/(2*tanh(pi))

    Infinite series of alternating even rational functions.

    >>> Sum((-1)**x / (x**2 + 1), (x, 0, oo)).doit()
    pi/(2*sinh(pi)) + 1/2

    This also have heuristics to transform arbitrarily shifted summand or
    arbitrarily shifted summation range to the canonical problem the
    formula can handle.

    >>> Sum(1 / (x**2 + 2*x + 2), (x, -1, oo)).doit()
    1/2 + pi/(2*tanh(pi))
    >>> Sum(1 / (x**2 + 4*x + 5), (x, -2, oo)).doit()
    1/2 + pi/(2*tanh(pi))
    >>> Sum(1 / (x**2 + 1), (x, 1, oo)).doit()
    -1/2 + pi/(2*tanh(pi))
    >>> Sum(1 / (x**2 + 1), (x, 2, oo)).doit()
    -1 + pi/(2*tanh(pi))

    References
    ==========

    .. [#] http://www.supermath.info/InfiniteSeriesandtheResidueTheorem.pdf

    .. [#] Asmar N.H., Grafakos L. (2018) Residue Theory.
           In: Complex Analysis with Applications.
           Undergraduate Texts in Mathematics. Springer, Cham.
           https://doi.org/10.1007/978-3-319-94063-2_5
    """
    i, a, b = i_a_b

<<<<<<< HEAD
    def get_function_symmetry(numer, denom):
        """
        Returns 'even', 'odd', or 'neither' based on the symmetry of a
        rational function.
        """

=======
    # If lower limit > upper limit: Karr Summation Convention
    if a.is_comparable and b.is_comparable and a > b:
        return eval_sum_residue(f, (i, b + S.One, a - S.One))

    def is_even_function(numer, denom):
        """Test if the rational function is an even function"""
>>>>>>> ff32ddf6
        numer_even = all(i % 2 == 0 for (i,) in numer.monoms())
        denom_even = all(i % 2 == 0 for (i,) in denom.monoms())
        numer_odd = all(i % 2 == 1 for (i,) in numer.monoms())
        denom_odd = all(i % 2 == 1 for (i,) in denom.monoms())

        if (numer_even and denom_even) or (numer_odd and denom_odd):
            return 'even'
        elif (numer_odd and denom_even) or (numer_even and denom_odd):
            return 'odd'
        else:
            return 'neither'

    def match_rational(f, i):
        numer, denom = f.as_numer_denom()
        try:
            (numer, denom), opt = parallel_poly_from_expr((numer, denom), i)
        except (PolificationFailed, PolynomialError):
            return None
        return numer, denom

    def get_poles(denom):
        roots = denom.sqf_part().all_roots()
        roots = sift(roots, lambda x: x.is_integer)
        if None in roots:
            return None
        int_roots, nonint_roots = roots[True], roots[False]
        return int_roots, nonint_roots

    def get_shift(denom):
        n = denom.degree(i)
        a = denom.coeff_monomial(i**n)
        b = denom.coeff_monomial(i**(n-1))
        shift = - b / a / n
        return shift

    #Need a dummy symbol with no assumptions set for get_residue_factor
    z = Dummy('z')

    def get_residue_factor(numer, denom, alternating):
        residue_factor = (numer.as_expr() / denom.as_expr()).subs(i, z)
        if not alternating:
            residue_factor *= cot(S.Pi * z)
        else:
            residue_factor *= csc(S.Pi * z)
        return residue_factor

    # We don't know how to deal with symbolic constants in summand
    if f.free_symbols - {i}:
        return None

    if not (a.is_Integer or a in (S.Infinity, S.NegativeInfinity)):
        return None
    if not (b.is_Integer or b in (S.Infinity, S.NegativeInfinity)):
        return None

    # Quick exit heuristic for the sums which doesn't have infinite range
    if a != S.NegativeInfinity and b != S.Infinity:
        return None

    match = match_rational(f, i)
    if match:
        alternating = False
        numer, denom = match
    else:
        match = match_rational(f / S.NegativeOne**i, i)
        if match:
            alternating = True
            numer, denom = match
        else:
            return None

    if denom.degree(i) - numer.degree(i) < 2:
        return None

    if (a, b) == (S.NegativeInfinity, S.Infinity):
        poles = get_poles(denom)
        if poles is None:
            return None
        int_roots, nonint_roots = poles

        if int_roots:
            return None

        residue_factor = get_residue_factor(numer, denom, alternating)
        residues = [residue(residue_factor, z, root) for root in nonint_roots]
        return -S.Pi * sum(residues)

    rational_function_symmetry = get_function_symmetry(numer, denom)

    #for odd function flip the limit and negate
    #limit (-oo, a) is flipped to (-a, oo) and the answer is negated
    if (a is S.NegativeInfinity and b.is_finite) and (rational_function_symmetry == 'odd'):
        res = eval_sum_residue(f, (i, -b, S.Infinity))
        #if the function was successfully transformed to a
        #even function by shifting
        if res is not None:
            return -res

    elif rational_function_symmetry != 'even':
        # Try shifting summation and check if the summand can be made
        # and even function from the origin.
        # Sum(f(n), (n, a, b)) => Sum(f(n + s), (n, a - s, b - s))
        shift = get_shift(denom)

        if not shift.is_Integer:
            return None
        if shift == 0:
            return None

        numer = numer.shift(shift)
        denom = denom.shift(shift)

        if (get_function_symmetry(numer, denom) != 'even'):
            return None

        if alternating:
            f = S.NegativeOne**i * (S.NegativeOne**shift * numer.as_expr() / denom.as_expr())
        else:
            f = numer.as_expr() / denom.as_expr()
        return eval_sum_residue(f, (i, a-shift, b-shift))
    else:
        #for even function flip the limit
        #limit (-oo, a) is flipped to (-a, oo)
        if a is S.NegativeInfinity and b.is_finite:
            res = eval_sum_residue(f, (i, -b, S.Infinity))
            if res is not None:
                return res


    poles = get_poles(denom)
    if poles is None:
        return None
    int_roots, nonint_roots = poles

    if int_roots:
        int_roots = [int(root) for root in int_roots]
        int_roots_max = max(int_roots)
        int_roots_min = min(int_roots)
        # Integer valued poles must be next to each other
        # and also symmetric from origin (Because the function is even)
        if not len(int_roots) == int_roots_max - int_roots_min + 1:
            return None

        # Check whether the summation indices contain poles
        if a <= max(int_roots):
            return None

    residue_factor = get_residue_factor(numer, denom, alternating)
    residues = [residue(residue_factor, z, root) for root in int_roots + nonint_roots]
    full_sum = -S.Pi * sum(residues)

    if not int_roots:
        # Compute Sum(f, (i, 0, oo)) by adding a extraneous evaluation
        # at the origin.
        half_sum = (full_sum + f.xreplace({i: 0})) / 2

        # Add and subtract extraneous evaluations
        extraneous_neg = [f.xreplace({i: i0}) for i0 in range(int(a), 0)]
        extraneous_pos = [f.xreplace({i: i0}) for i0 in range(0, int(a))]
        result = half_sum + sum(extraneous_neg) - sum(extraneous_pos)

        return result

    # Compute Sum(f, (i, min(poles) + 1, oo))
    half_sum = full_sum / 2

    # Subtract extraneous evaluations
    extraneous = [f.xreplace({i: i0}) for i0 in range(max(int_roots) + 1, int(a))]
    result = half_sum - sum(extraneous)

    return result


def _eval_matrix_sum(expression):
    f = expression.function
    for limit in expression.limits:
        i, a, b = limit
        dif = b - a
        if dif.is_Integer:
            if (dif < 0) == True:
                a, b = b + 1, a - 1
                f = -f

            newf = eval_sum_direct(f, (i, a, b))
            if newf is not None:
                return newf.doit()


def _dummy_with_inherited_properties_concrete(limits):
    """
    Return a Dummy symbol that inherits as many assumptions as possible
    from the provided symbol and limits.

    If the symbol already has all True assumption shared by the limits
    then return None.
    """
    x, a, b = limits
    l = [a, b]

    assumptions_to_consider = ['extended_nonnegative', 'nonnegative',
                               'extended_nonpositive', 'nonpositive',
                               'extended_positive', 'positive',
                               'extended_negative', 'negative',
                               'integer', 'rational', 'finite',
                               'zero', 'real', 'extended_real']

    assumptions_to_keep = {}
    assumptions_to_add = {}
    for assum in assumptions_to_consider:
        assum_true = x._assumptions.get(assum, None)
        if assum_true:
            assumptions_to_keep[assum] = True
        elif all(getattr(i, 'is_' + assum) for i in l):
            assumptions_to_add[assum] = True
    if assumptions_to_add:
        assumptions_to_keep.update(assumptions_to_add)
        return Dummy('d', **assumptions_to_keep)<|MERGE_RESOLUTION|>--- conflicted
+++ resolved
@@ -1456,21 +1456,12 @@
     """
     i, a, b = i_a_b
 
-<<<<<<< HEAD
-    def get_function_symmetry(numer, denom):
-        """
-        Returns 'even', 'odd', or 'neither' based on the symmetry of a
-        rational function.
-        """
-
-=======
     # If lower limit > upper limit: Karr Summation Convention
     if a.is_comparable and b.is_comparable and a > b:
         return eval_sum_residue(f, (i, b + S.One, a - S.One))
 
     def is_even_function(numer, denom):
         """Test if the rational function is an even function"""
->>>>>>> ff32ddf6
         numer_even = all(i % 2 == 0 for (i,) in numer.monoms())
         denom_even = all(i % 2 == 0 for (i,) in denom.monoms())
         numer_odd = all(i % 2 == 1 for (i,) in numer.monoms())
