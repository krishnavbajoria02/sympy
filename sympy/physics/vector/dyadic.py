--- conflicted
+++ resolved
@@ -1,13 +1,7 @@
 from sympy import sympify, Add, ImmutableMatrix as Matrix
-<<<<<<< HEAD
 from .printing import (VectorLatexPrinter, VectorPrettyPrinter,
                        VectorStrPrinter)
-=======
 from sympy.core.compatibility import u
-from sympy.physics.vector.printers import (VectorLatexPrinter,
-                                           VectorPrettyPrinter,
-                                           VectorStrPrinter)
->>>>>>> e09a1ad9
 
 
 class Dyadic(object):
