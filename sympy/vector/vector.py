--- conflicted
+++ resolved
@@ -1,21 +1,18 @@
 from typing import Type
 
+from sympy.core.add import Add
 from sympy.core.assumptions import StdFactKB
-from sympy.core import S, Pow, sympify
 from sympy.core.expr import AtomicExpr, Expr
-<<<<<<< HEAD
+from sympy.core.power import Pow
+from sympy.core.singleton import S
 from sympy.core.sorting import default_sort_key
-from sympy import sqrt, ImmutableMatrix as Matrix, Add
-=======
-from sympy.core.compatibility import default_sort_key
-from sympy.core.add import Add
+from sympy.core.sympify import sympify
 from sympy.functions.elementary.miscellaneous import sqrt
 from sympy.matrices.immutable import ImmutableDenseMatrix as Matrix
->>>>>>> 0e4bab73
+from sympy.vector.basisdependent import (BasisDependentZero,
+    BasisDependent, BasisDependentMul, BasisDependentAdd)
 from sympy.vector.coordsysrect import CoordSys3D
-from sympy.vector.basisdependent import (BasisDependent, BasisDependentAdd,
-                                         BasisDependentMul, BasisDependentZero)
-from sympy.vector.dyadic import BaseDyadic, Dyadic, DyadicAdd
+from sympy.vector.dyadic import Dyadic, BaseDyadic, DyadicAdd
 
 
 class Vector(BasisDependent):
