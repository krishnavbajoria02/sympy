from sympy import (
    Abs, acos, acosh, Add, And, asin, asinh, atan, Ci, cos, sinh, cosh,
    tanh, Derivative, diff, DiracDelta, E, Ei, Eq, exp, erf, erfc, erfi,
    EulerGamma, Expr, factor, Function, gamma, gammasimp, I, Idx, im, IndexedBase,
    Integral, integrate, Interval, Lambda, LambertW, log, Matrix, Max, meijerg, Min, nan,
    Ne, O, oo, pi, Piecewise, polar_lift, Poly, polygamma, Rational, re, S, Si, sign,
    simplify, sin, sinc, SingularityFunction, sqrt, sstr, Sum, Symbol,
    symbols, sympify, tan, trigsimp, Tuple
)
from sympy.functions.elementary.complexes import periodic_argument
from sympy.functions.elementary.integers import floor
from sympy.integrals.risch import NonElementaryIntegral
from sympy.physics import units
from sympy.core.compatibility import range
from sympy.utilities.pytest import XFAIL, raises, slow, skip, ON_TRAVIS
from sympy.utilities.randtest import verify_numerically
from sympy.integrals.integrals import Integral
from sympy import factorial

x, y, a, t, x_1, x_2, z, s = symbols('x y a t x_1 x_2 z s')
n = Symbol('n', integer=True)
f = Function('f')

def test_principal_value():
    g = 1 / x
    assert Integral(g, (x, -oo, oo)).principal_value() == 0
    assert Integral(g, (y, -oo, oo)).principal_value() == oo * sign(1 / x)
    raises(ValueError, lambda: Integral(g, (x)).principal_value())
    raises(ValueError, lambda: Integral(g).principal_value())

    l = 1 / ((x ** 3) - 1)
    assert Integral(l, (x, -oo, oo)).principal_value() == -sqrt(3)*pi/3
    raises(ValueError, lambda: Integral(l, (x, -oo, 1)).principal_value())

    d = 1 / (x ** 2 - 1)
    assert Integral(d, (x, -oo, oo)).principal_value() == 0
    assert Integral(d, (x, -2, 2)).principal_value() == -log(3)

    v = x / (x ** 2 - 1)
    assert Integral(v, (x, -oo, oo)).principal_value() == 0
    assert Integral(v, (x, -2, 2)).principal_value() == 0

    s = x ** 2 / (x ** 2 - 1)
    assert Integral(s, (x, -oo, oo)).principal_value() == oo
    assert Integral(s, (x, -2, 2)).principal_value() == -log(3) + 4

    f = 1 / ((x ** 2 - 1) * (1 + x ** 2))
    assert Integral(f, (x, -oo, oo)).principal_value() == -pi / 2
    assert Integral(f, (x, -2, 2)).principal_value() == -atan(2) - log(3) / 2

def diff_test(i):
    """Return the set of symbols, s, which were used in testing that
    i.diff(s) agrees with i.doit().diff(s). If there is an error then
    the assertion will fail, causing the test to fail."""
    syms = i.free_symbols
    for s in syms:
        assert (i.diff(s).doit() - i.doit().diff(s)).expand() == 0
    return syms


def test_improper_integral():
    assert integrate(log(x), (x, 0, 1)) == -1
    assert integrate(x**(-2), (x, 1, oo)) == 1
    assert integrate(1/(1 + exp(x)), (x, 0, oo)) == log(2)


def test_constructor():
    # this is shared by Sum, so testing Integral's constructor
    # is equivalent to testing Sum's
    s1 = Integral(n, n)
    assert s1.limits == (Tuple(n),)
    s2 = Integral(n, (n,))
    assert s2.limits == (Tuple(n),)
    s3 = Integral(Sum(x, (x, 1, y)))
    assert s3.limits == (Tuple(y),)
    s4 = Integral(n, Tuple(n,))
    assert s4.limits == (Tuple(n),)

    s5 = Integral(n, (n, Interval(1, 2)))
    assert s5.limits == (Tuple(n, 1, 2),)

    # Testing constructor with inequalities:
    s6 = Integral(n, n > 10)
    assert s6.limits == (Tuple(n, 10, oo),)
    s7 = Integral(n, (n > 2) & (n < 5))
    assert s7.limits == (Tuple(n, 2, 5),)


def test_basics():

    assert Integral(0, x) != 0
    assert Integral(x, (x, 1, 1)) != 0
    assert Integral(oo, x) != oo
    assert Integral(S.NaN, x) == S.NaN

    assert diff(Integral(y, y), x) == 0
    assert diff(Integral(x, (x, 0, 1)), x) == 0
    assert diff(Integral(x, x), x) == x
    assert diff(Integral(t, (t, 0, x)), x) == x

    e = (t + 1)**2
    assert diff(integrate(e, (t, 0, x)), x) == \
        diff(Integral(e, (t, 0, x)), x).doit().expand() == \
        ((1 + x)**2).expand()
    assert diff(integrate(e, (t, 0, x)), t) == \
        diff(Integral(e, (t, 0, x)), t) == 0
    assert diff(integrate(e, (t, 0, x)), a) == \
        diff(Integral(e, (t, 0, x)), a) == 0
    assert diff(integrate(e, t), a) == diff(Integral(e, t), a) == 0

    assert integrate(e, (t, a, x)).diff(x) == \
        Integral(e, (t, a, x)).diff(x).doit().expand()
    assert Integral(e, (t, a, x)).diff(x).doit() == ((1 + x)**2)
    assert integrate(e, (t, x, a)).diff(x).doit() == (-(1 + x)**2).expand()

    assert integrate(t**2, (t, x, 2*x)).diff(x) == 7*x**2

    assert Integral(x, x).atoms() == {x}
    assert Integral(f(x), (x, 0, 1)).atoms() == {S(0), S(1), x}

    assert diff_test(Integral(x, (x, 3*y))) == {y}
    assert diff_test(Integral(x, (a, 3*y))) == {x, y}

    assert integrate(x, (x, oo, oo)) == 0 #issue 8171
    assert integrate(x, (x, -oo, -oo)) == 0

    # sum integral of terms
    assert integrate(y + x + exp(x), x) == x*y + x**2/2 + exp(x)

    assert Integral(x).is_commutative
    n = Symbol('n', commutative=False)
    assert Integral(n + x, x).is_commutative is False


def test_diff_wrt():
    class Test(Expr):
        _diff_wrt = True
        is_commutative = True

    t = Test()
    assert integrate(t + 1, t) == t**2/2 + t
    assert integrate(t + 1, (t, 0, 1)) == S(3)/2

    raises(ValueError, lambda: integrate(x + 1, x + 1))
    raises(ValueError, lambda: integrate(x + 1, (x + 1, 0, 1)))


def test_basics_multiple():

    assert diff_test(Integral(x, (x, 3*x, 5*y), (y, x, 2*x))) == {x}
    assert diff_test(Integral(x, (x, 5*y), (y, x, 2*x))) == {x}
    assert diff_test(Integral(x, (x, 5*y), (y, y, 2*x))) == {x, y}
    assert diff_test(Integral(y, y, x)) == {x, y}
    assert diff_test(Integral(y*x, x, y)) == {x, y}
    assert diff_test(Integral(x + y, y, (y, 1, x))) == {x}
    assert diff_test(Integral(x + y, (x, x, y), (y, y, x))) == {x, y}


def test_conjugate_transpose():
    A, B = symbols("A B", commutative=False)

    x = Symbol("x", complex=True)
    p = Integral(A*B, (x,))
    assert p.adjoint().doit() == p.doit().adjoint()
    assert p.conjugate().doit() == p.doit().conjugate()
    assert p.transpose().doit() == p.doit().transpose()

    x = Symbol("x", real=True)
    p = Integral(A*B, (x,))
    assert p.adjoint().doit() == p.doit().adjoint()
    assert p.conjugate().doit() == p.doit().conjugate()
    assert p.transpose().doit() == p.doit().transpose()


def test_integration():
    assert integrate(0, (t, 0, x)) == 0
    assert integrate(3, (t, 0, x)) == 3*x
    assert integrate(t, (t, 0, x)) == x**2/2
    assert integrate(3*t, (t, 0, x)) == 3*x**2/2
    assert integrate(3*t**2, (t, 0, x)) == x**3
    assert integrate(1/t, (t, 1, x)) == log(x)
    assert integrate(-1/t**2, (t, 1, x)) == 1/x - 1
    assert integrate(t**2 + 5*t - 8, (t, 0, x)) == x**3/3 + 5*x**2/2 - 8*x
    assert integrate(x**2, x) == x**3/3
    assert integrate((3*t*x)**5, x) == (3*t)**5 * x**6 / 6

    b = Symbol("b")
    c = Symbol("c")
    assert integrate(a*t, (t, 0, x)) == a*x**2/2
    assert integrate(a*t**4, (t, 0, x)) == a*x**5/5
    assert integrate(a*t**2 + b*t + c, (t, 0, x)) == a*x**3/3 + b*x**2/2 + c*x


def test_multiple_integration():
    assert integrate((x**2)*(y**2), (x, 0, 1), (y, -1, 2)) == Rational(1)
    assert integrate((y**2)*(x**2), x, y) == Rational(1, 9)*(x**3)*(y**3)
    assert integrate(1/(x + 3)/(1 + x)**3, x) == \
        -S(1)/8*log(3 + x) + S(1)/8*log(1 + x) + x/(4 + 8*x + 4*x**2)
    assert integrate(sin(x*y)*y, (x, 0, 1), (y, 0, 1)) == -sin(1) + 1


def test_issue_3532():
    assert integrate(exp(-x), (x, 0, oo)) == 1


def test_issue_3560():
    assert integrate(sqrt(x)**3, x) == 2*sqrt(x)**5/5
    assert integrate(sqrt(x), x) == 2*sqrt(x)**3/3
    assert integrate(1/sqrt(x)**3, x) == -2/sqrt(x)


def test_integrate_poly():
    p = Poly(x + x**2*y + y**3, x, y)

    qx = integrate(p, x)
    qy = integrate(p, y)

    assert isinstance(qx, Poly) is True
    assert isinstance(qy, Poly) is True

    assert qx.gens == (x, y)
    assert qy.gens == (x, y)

    assert qx.as_expr() == x**2/2 + x**3*y/3 + x*y**3
    assert qy.as_expr() == x*y + x**2*y**2/2 + y**4/4


def test_integrate_poly_defined():
    p = Poly(x + x**2*y + y**3, x, y)

    Qx = integrate(p, (x, 0, 1))
    Qy = integrate(p, (y, 0, pi))

    assert isinstance(Qx, Poly) is True
    assert isinstance(Qy, Poly) is True

    assert Qx.gens == (y,)
    assert Qy.gens == (x,)

    assert Qx.as_expr() == Rational(1, 2) + y/3 + y**3
    assert Qy.as_expr() == pi**4/4 + pi*x + pi**2*x**2/2


def test_integrate_omit_var():
    y = Symbol('y')

    assert integrate(x) == x**2/2

    raises(ValueError, lambda: integrate(2))
    raises(ValueError, lambda: integrate(x*y))


def test_integrate_poly_accurately():
    y = Symbol('y')
    assert integrate(x*sin(y), x) == x**2*sin(y)/2

    # when passed to risch_norman, this will be a CPU hog, so this really
    # checks, that integrated function is recognized as polynomial
    assert integrate(x**1000*sin(y), x) == x**1001*sin(y)/1001


def test_issue_3635():
    y = Symbol('y')
    assert integrate(x**2, y) == x**2*y
    assert integrate(x**2, (y, -1, 1)) == 2*x**2

# works in sympy and py.test but hangs in `setup.py test`


def test_integrate_linearterm_pow():
    # check integrate((a*x+b)^c, x)  --  issue 3499
    y = Symbol('y', positive=True)
    # TODO: Remove conds='none' below, let the assumption take care of it.
    assert integrate(x**y, x, conds='none') == x**(y + 1)/(y + 1)
    assert integrate((exp(y)*x + 1/y)**(1 + sin(y)), x, conds='none') == \
        exp(-y)*(exp(y)*x + 1/y)**(2 + sin(y)) / (2 + sin(y))


def test_issue_3618():
    assert integrate(pi*sqrt(x), x) == 2*pi*sqrt(x)**3/3
    assert integrate(pi*sqrt(x) + E*sqrt(x)**3, x) == \
        2*pi*sqrt(x)**3/3 + 2*E *sqrt(x)**5/5


def test_issue_3623():
    assert integrate(cos((n + 1)*x), x) == Piecewise(
        (sin(x*(n + 1))/(n + 1), Ne(n + 1, 0)), (x, True))
    assert integrate(cos((n - 1)*x), x) == Piecewise(
        (sin(x*(n - 1))/(n - 1), Ne(n - 1, 0)), (x, True))
    assert integrate(cos((n + 1)*x) + cos((n - 1)*x), x) == \
        Piecewise((sin(x*(n - 1))/(n - 1), Ne(n - 1, 0)), (x, True)) + \
        Piecewise((sin(x*(n + 1))/(n + 1), Ne(n + 1, 0)), (x, True))


def test_issue_3664():
    n = Symbol('n', integer=True, nonzero=True)
    assert integrate(-1./2 * x * sin(n * pi * x/2), [x, -2, 0]) == \
        2*cos(pi*n)/(pi*n)
    assert integrate(-Rational(1)/2 * x * sin(n * pi * x/2), [x, -2, 0]) == \
        2*cos(pi*n)/(pi*n)


def test_issue_3679():
    # definite integration of rational functions gives wrong answers
    assert NS(Integral(1/(x**2 - 8*x + 17), (x, 2, 4))) == '1.10714871779409'


def test_issue_3686():  # remove this when fresnel itegrals are implemented
    from sympy import expand_func, fresnels
    assert expand_func(integrate(sin(x**2), x)) == \
        sqrt(2)*sqrt(pi)*fresnels(sqrt(2)*x/sqrt(pi))/2

def test_integrate_units():
    m = units.m
    s = units.s
    assert integrate(x * m/s, (x, 1*s, 5*s)) == 12*m*s


def test_transcendental_functions():
    assert integrate(LambertW(2*x), x) == \
        -x + x*LambertW(2*x) + x/LambertW(2*x)


def test_log_polylog():
    assert integrate(log(1 - x)/x, (x, 0, 1)) == -pi**2/6
    assert integrate(log(x)*(1 - x)**(-1), (x, 0, 1)) == -pi**2/6


def test_issue_3740():
    f = 4*log(x) - 2*log(x)**2
    fid = diff(integrate(f, x), x)
    assert abs(f.subs(x, 42).evalf() - fid.subs(x, 42).evalf()) < 1e-10


def test_issue_3788():
    assert integrate(1/(1 + x**2), x) == atan(x)


def test_issue_3952():
    f = sin(x)
    assert integrate(f, x) == -cos(x)
    raises(ValueError, lambda: integrate(f, 2*x))


def test_issue_4516():
    assert integrate(2**x - 2*x, x) == 2**x/log(2) - x**2


def test_issue_7450():
    ans = integrate(exp(-(1 + I)*x), (x, 0, oo))
    assert re(ans) == S.Half and im(ans) == -S.Half


def test_issue_8623():
    assert integrate((1 + cos(2*x)) / (3 - 2*cos(2*x)), (x, 0, pi)) == -pi/2 + sqrt(5)*pi/2
    assert integrate((1 + cos(2*x))/(3 - 2*cos(2*x))) == -x/2 + sqrt(5)*(atan(sqrt(5)*tan(x)) + \
        pi*floor((x - pi/2)/pi))/2


def test_issue_9569():
    assert integrate(1 / (2 - cos(x)), (x, 0, pi)) == pi/sqrt(3)
    assert integrate(1/(2 - cos(x))) == 2*sqrt(3)*(atan(sqrt(3)*tan(x/2)) + pi*floor((x/2 - pi/2)/pi))/3


def test_issue_13749():
    assert integrate(1 / (2 + cos(x)), (x, 0, pi)) == pi/sqrt(3)
    assert integrate(1/(2 + cos(x))) == 2*sqrt(3)*(atan(sqrt(3)*tan(x/2)/3) + pi*floor((x/2 - pi/2)/pi))/3


def test_matrices():
    M = Matrix(2, 2, lambda i, j: (i + j + 1)*sin((i + j + 1)*x))

    assert integrate(M, x) == Matrix([
        [-cos(x), -cos(2*x)],
        [-cos(2*x), -cos(3*x)],
    ])


def test_integrate_functions():
    # issue 4111
    assert integrate(f(x), x) == Integral(f(x), x)
    assert integrate(f(x), (x, 0, 1)) == Integral(f(x), (x, 0, 1))
    assert integrate(f(x)*diff(f(x), x), x) == f(x)**2/2
    assert integrate(diff(f(x), x) / f(x), x) == log(f(x))


def test_integrate_derivatives():
    assert integrate(Derivative(f(x), x), x) == f(x)
    assert integrate(Derivative(f(y), y), x) == x*Derivative(f(y), y)
    assert integrate(Derivative(f(x), x)**2, x) == \
        Integral(Derivative(f(x), x)**2, x)


def test_transform():
    a = Integral(x**2 + 1, (x, -1, 2))
    fx = x
    fy = 3*y + 1
    assert a.doit() == a.transform(fx, fy).doit()
    assert a.transform(fx, fy).transform(fy, fx) == a
    fx = 3*x + 1
    fy = y
    assert a.transform(fx, fy).transform(fy, fx) == a
    a = Integral(sin(1/x), (x, 0, 1))
    assert a.transform(x, 1/y) == Integral(sin(y)/y**2, (y, 1, oo))
    assert a.transform(x, 1/y).transform(y, 1/x) == a
    a = Integral(exp(-x**2), (x, -oo, oo))
    assert a.transform(x, 2*y) == Integral(2*exp(-4*y**2), (y, -oo, oo))
    # < 3 arg limit handled properly
    assert Integral(x, x).transform(x, a*y).doit() == \
        Integral(y*a**2, y).doit()
    _3 = S(3)
    assert Integral(x, (x, 0, -_3)).transform(x, 1/y).doit() == \
        Integral(-1/x**3, (x, -oo, -1/_3)).doit()
    assert Integral(x, (x, 0, _3)).transform(x, 1/y) == \
        Integral(y**(-3), (y, 1/_3, oo))
    # issue 8400
    i = Integral(x + y, (x, 1, 2), (y, 1, 2))
    assert i.transform(x, (x + 2*y, x)).doit() == \
        i.transform(x, (x + 2*z, x)).doit() == 3


def test_issue_4052():
    f = S(1)/2*asin(x) + x*sqrt(1 - x**2)/2

    assert integrate(cos(asin(x)), x) == f
    assert integrate(sin(acos(x)), x) == f


def NS(e, n=15, **options):
    return sstr(sympify(e).evalf(n, **options), full_prec=True)


@slow
def test_evalf_integrals():
    assert NS(Integral(x, (x, 2, 5)), 15) == '10.5000000000000'
    gauss = Integral(exp(-x**2), (x, -oo, oo))
    assert NS(gauss, 15) == '1.77245385090552'
    assert NS(gauss**2 - pi + E*Rational(
        1, 10**20), 15) in ('2.71828182845904e-20', '2.71828182845905e-20')
    # A monster of an integral from http://mathworld.wolfram.com/DefiniteIntegral.html
    t = Symbol('t')
    a = 8*sqrt(3)/(1 + 3*t**2)
    b = 16*sqrt(2)*(3*t + 1)*sqrt(4*t**2 + t + 1)**3
    c = (3*t**2 + 1)*(11*t**2 + 2*t + 3)**2
    d = sqrt(2)*(249*t**2 + 54*t + 65)/(11*t**2 + 2*t + 3)**2
    f = a - b/c - d
    assert NS(Integral(f, (t, 0, 1)), 50) == \
        NS((3*sqrt(2) - 49*pi + 162*atan(sqrt(2)))/12, 50)
    # http://mathworld.wolfram.com/VardisIntegral.html
    assert NS(Integral(log(log(1/x))/(1 + x + x**2), (x, 0, 1)), 15) == \
        NS('pi/sqrt(3) * log(2*pi**(5/6) / gamma(1/6))', 15)
    # http://mathworld.wolfram.com/AhmedsIntegral.html
    assert NS(Integral(atan(sqrt(x**2 + 2))/(sqrt(x**2 + 2)*(x**2 + 1)), (x,
              0, 1)), 15) == NS(5*pi**2/96, 15)
    # http://mathworld.wolfram.com/AbelsIntegral.html
    assert NS(Integral(x/((exp(pi*x) - exp(
        -pi*x))*(x**2 + 1)), (x, 0, oo)), 15) == NS('log(2)/2-1/4', 15)
    # Complex part trimming
    # http://mathworld.wolfram.com/VardisIntegral.html
    assert NS(Integral(log(log(sin(x)/cos(x))), (x, pi/4, pi/2)), 15, chop=True) == \
        NS('pi/4*log(4*pi**3/gamma(1/4)**4)', 15)
    #
    # Endpoints causing trouble (rounding error in integration points -> complex log)
    assert NS(
        2 + Integral(log(2*cos(x/2)), (x, -pi, pi)), 17, chop=True) == NS(2, 17)
    assert NS(
        2 + Integral(log(2*cos(x/2)), (x, -pi, pi)), 20, chop=True) == NS(2, 20)
    assert NS(
        2 + Integral(log(2*cos(x/2)), (x, -pi, pi)), 22, chop=True) == NS(2, 22)
    # Needs zero handling
    assert NS(pi - 4*Integral(
        'sqrt(1-x**2)', (x, 0, 1)), 15, maxn=30, chop=True) in ('0.0', '0')
    # Oscillatory quadrature
    a = Integral(sin(x)/x**2, (x, 1, oo)).evalf(maxn=15)
    assert 0.49 < a < 0.51
    assert NS(
        Integral(sin(x)/x**2, (x, 1, oo)), quad='osc') == '0.504067061906928'
    assert NS(Integral(
        cos(pi*x + 1)/x, (x, -oo, -1)), quad='osc') == '0.276374705640365'
    # indefinite integrals aren't evaluated
    assert NS(Integral(x, x)) == 'Integral(x, x)'
    assert NS(Integral(x, (x, y))) == 'Integral(x, (x, y))'


def test_evalf_issue_939():
    # https://github.com/sympy/sympy/issues/4038

    # The output form of an integral may differ by a step function between
    # revisions, making this test a bit useless. This can't be said about
    # other two tests. For now, all values of this evaluation are used here,
    # but in future this should be reconsidered.
    assert NS(integrate(1/(x**5 + 1), x).subs(x, 4), chop=True) in \
        ['-0.000976138910649103', '0.965906660135753', '1.93278945918216']

    assert NS(Integral(1/(x**5 + 1), (x, 2, 4))) == '0.0144361088886740'
    assert NS(
        integrate(1/(x**5 + 1), (x, 2, 4)), chop=True) == '0.0144361088886740'


@XFAIL
def test_failing_integrals():
    #---
    # Double integrals not implemented
    assert NS(Integral(
        sqrt(x) + x*y, (x, 1, 2), (y, -1, 1)), 15) == '2.43790283299492'
    # double integral + zero detection
    assert NS(Integral(sin(x + x*y), (x, -1, 1), (y, -1, 1)), 15) == '0.0'


def test_integrate_SingularityFunction():
    in_1 = SingularityFunction(x, a, 3) + SingularityFunction(x, 5, -1)
    out_1 = SingularityFunction(x, a, 4)/4 + SingularityFunction(x, 5, 0)
    assert integrate(in_1, x) == out_1

    in_2 = 10*SingularityFunction(x, 4, 0) - 5*SingularityFunction(x, -6, -2)
    out_2 = 10*SingularityFunction(x, 4, 1) - 5*SingularityFunction(x, -6, -1)
    assert integrate(in_2, x) == out_2

    in_3 = 2*x**2*y -10*SingularityFunction(x, -4, 7) - 2*SingularityFunction(y, 10, -2)
    out_3_1 = 2*x**3*y/3 - 2*x*SingularityFunction(y, 10, -2) - 5*SingularityFunction(x, -4, 8)/4
    out_3_2 = x**2*y**2 - 10*y*SingularityFunction(x, -4, 7) - 2*SingularityFunction(y, 10, -1)
    assert integrate(in_3, x) == out_3_1
    assert integrate(in_3, y) == out_3_2

    assert Integral(in_3, x) == Integral(in_3, x)
    assert Integral(in_3, x).doit() == out_3_1

    in_4 = 10*SingularityFunction(x, -4, 7) - 2*SingularityFunction(x, 10, -2)
    out_4 = 5*SingularityFunction(x, -4, 8)/4 - 2*SingularityFunction(x, 10, -1)
    assert integrate(in_4, (x, -oo, x)) == out_4

    assert integrate(SingularityFunction(x, 5, -1), x) == SingularityFunction(x, 5, 0)
    assert integrate(SingularityFunction(x, 0, -1), (x, -oo, oo)) == 1
    assert integrate(5*SingularityFunction(x, 5, -1), (x, -oo, oo)) == 5
    assert integrate(SingularityFunction(x, 5, -1) * f(x), (x, -oo, oo)) == f(5)


def test_integrate_DiracDelta():
    # This is here to check that deltaintegrate is being called, but also
    # to test definite integrals. More tests are in test_deltafunctions.py
    assert integrate(DiracDelta(x) * f(x), (x, -oo, oo)) == f(0)
    assert integrate(DiracDelta(x)**2, (x, -oo, oo)) == DiracDelta(0)
    # issue 4522
    assert integrate(integrate((4 - 4*x + x*y - 4*y) * \
        DiracDelta(x)*DiracDelta(y - 1), (x, 0, 1)), (y, 0, 1)) == 0
    # issue 5729
    p = exp(-(x**2 + y**2))/pi
    assert integrate(p*DiracDelta(x - 10*y), (x, -oo, oo), (y, -oo, oo)) == \
        integrate(p*DiracDelta(x - 10*y), (y, -oo, oo), (x, -oo, oo)) == \
        integrate(p*DiracDelta(10*x - y), (x, -oo, oo), (y, -oo, oo)) == \
        integrate(p*DiracDelta(10*x - y), (y, -oo, oo), (x, -oo, oo)) == \
        1/sqrt(101*pi)


@XFAIL
def test_integrate_DiracDelta_fails():
    # issue 6427
    assert integrate(integrate(integrate(
        DiracDelta(x - y - z), (z, 0, oo)), (y, 0, 1)), (x, 0, 1)) == S(1)/2


def test_integrate_returns_piecewise():
    assert integrate(x**y, x) == Piecewise(
        (x**(y + 1)/(y + 1), Ne(y, -1)), (log(x), True))
    assert integrate(x**y, y) == Piecewise(
        (x**y/log(x), Ne(log(x), 0)), (y, True))
    assert integrate(exp(n*x), x) == Piecewise(
        (exp(n*x)/n, Ne(n, 0)), (x, True))
    assert integrate(x*exp(n*x), x) == Piecewise(
        ((n*x - 1)*exp(n*x)/n**2, Ne(n**2, 0)), (x**2/2, True))
    assert integrate(x**(n*y), x) == Piecewise(
        (x**(n*y + 1)/(n*y + 1), Ne(n*y, -1)), (log(x), True))
    assert integrate(x**(n*y), y) == Piecewise(
        (x**(n*y)/(n*log(x)), Ne(n*log(x), 0)), (y, True))
    assert integrate(cos(n*x), x) == Piecewise(
        (sin(n*x)/n, Ne(n, 0)), (x, True))
    assert integrate(cos(n*x)**2, x) == Piecewise(
        ((n*x/2 + sin(n*x)*cos(n*x)/2)/n, Ne(n, 0)), (x, True))
    assert integrate(x*cos(n*x), x) == Piecewise(
        (x*sin(n*x)/n + cos(n*x)/n**2, Ne(n, 0)), (x**2/2, True))
    assert integrate(sin(n*x), x) == Piecewise(
        (-cos(n*x)/n, Ne(n, 0)), (0, True))
    assert integrate(sin(n*x)**2, x) == Piecewise(
        ((n*x/2 - sin(n*x)*cos(n*x)/2)/n, Ne(n, 0)), (0, True))
    assert integrate(x*sin(n*x), x) == Piecewise(
        (-x*cos(n*x)/n + sin(n*x)/n**2, Ne(n, 0)), (0, True))
    assert integrate(exp(x*y), (x, 0, z)) == Piecewise(
        (exp(y*z)/y - 1/y, (y > -oo) & (y < oo) & Ne(y, 0)), (z, True))

def test_integrate_max_min():
    x = symbols('x', real=True)
    assert integrate(Min(x, 2), (x, 0, 3)) == 4
    assert integrate(Max(x**2, x**3), (x, 0, 2)) == S(49)/12
    assert integrate(Min(exp(x), exp(-x))**2, x) == Piecewise( \
        (exp(2*x)/2, x <= 0), (1 - exp(-2*x)/2, True))
    # issue 7907
    c = symbols('c', real=True)
    int1 = integrate(Max(c, x)*exp(-x**2), (x, -oo, oo))
    int2 = integrate(c*exp(-x**2), (x, -oo, c))
    int3 = integrate(x*exp(-x**2), (x, c, oo))
    assert int1 == int2 + int3 == sqrt(pi)*c*erf(c)/2 + \
        sqrt(pi)*c/2 + exp(-c**2)/2


def test_integrate_Abs_sign():
    assert integrate(Abs(x), (x, -2, 1)) == S(5)/2
    assert integrate(Abs(x), (x, 0, 1)) == S(1)/2
    assert integrate(Abs(x + 1), (x, 0, 1)) == S(3)/2
    assert integrate(Abs(x**2 - 1), (x, -2, 2)) == 4
    assert integrate(Abs(x**2 - 3*x), (x, -15, 15)) == 2259
    assert integrate(sign(x), (x, -1, 2)) == 1
    assert integrate(sign(x)*sin(x), (x, -pi, pi)) == 4
    assert integrate(sign(x - 2) * x**2, (x, 0, 3)) == S(11)/3

    t, s = symbols('t s', real=True)
    assert integrate(Abs(t), t) == Piecewise(
        (-t**2/2, t <= 0), (t**2/2, True))
    assert integrate(Abs(2*t - 6), t) == Piecewise(
        (-t**2 + 6*t, t <= 3), (t**2 - 6*t + 18, True))
    assert (integrate(abs(t - s**2), (t, 0, 2)) ==
        2*s**2*Min(2, s**2) - 2*s**2 - Min(2, s**2)**2 + 2)
    assert integrate(exp(-Abs(t)), t) == Piecewise(
        (exp(t), t <= 0), (2 - exp(-t), True))
    assert integrate(sign(2*t - 6), t) == Piecewise(
        (-t, t < 3), (t - 6, True))
    assert integrate(2*t*sign(t**2 - 1), t) == Piecewise(
        (t**2, t < -1), (-t**2 + 2, t < 1), (t**2, True))
    assert integrate(sign(t), (t, s + 1)) == Piecewise(
        (s + 1, s + 1 > 0), (-s - 1, s + 1 < 0), (0, True))


def test_subs1():
    e = Integral(exp(x - y), x)
    assert e.subs(y, 3) == Integral(exp(x - 3), x)
    e = Integral(exp(x - y), (x, 0, 1))
    assert e.subs(y, 3) == Integral(exp(x - 3), (x, 0, 1))
    f = Lambda(x, exp(-x**2))
    conv = Integral(f(x - y)*f(y), (y, -oo, oo))
    assert conv.subs({x: 0}) == Integral(exp(-2*y**2), (y, -oo, oo))


def test_subs2():
    e = Integral(exp(x - y), x, t)
    assert e.subs(y, 3) == Integral(exp(x - 3), x, t)
    e = Integral(exp(x - y), (x, 0, 1), (t, 0, 1))
    assert e.subs(y, 3) == Integral(exp(x - 3), (x, 0, 1), (t, 0, 1))
    f = Lambda(x, exp(-x**2))
    conv = Integral(f(x - y)*f(y), (y, -oo, oo), (t, 0, 1))
    assert conv.subs({x: 0}) == Integral(exp(-2*y**2), (y, -oo, oo), (t, 0, 1))


def test_subs3():
    e = Integral(exp(x - y), (x, 0, y), (t, y, 1))
    assert e.subs(y, 3) == Integral(exp(x - 3), (x, 0, 3), (t, 3, 1))
    f = Lambda(x, exp(-x**2))
    conv = Integral(f(x - y)*f(y), (y, -oo, oo), (t, x, 1))
    assert conv.subs({x: 0}) == Integral(exp(-2*y**2), (y, -oo, oo), (t, 0, 1))


def test_subs4():
    e = Integral(exp(x), (x, 0, y), (t, y, 1))
    assert e.subs(y, 3) == Integral(exp(x), (x, 0, 3), (t, 3, 1))
    f = Lambda(x, exp(-x**2))
    conv = Integral(f(y)*f(y), (y, -oo, oo), (t, x, 1))
    assert conv.subs({x: 0}) == Integral(exp(-2*y**2), (y, -oo, oo), (t, 0, 1))


def test_subs5():
    e = Integral(exp(-x**2), (x, -oo, oo))
    assert e.subs(x, 5) == e
    e = Integral(exp(-x**2 + y), x)
    assert e.subs(y, 5) == Integral(exp(-x**2 + 5), x)
    e = Integral(exp(-x**2 + y), (x, x))
    assert e.subs(x, 5) == Integral(exp(y - x**2), (x, 5))
    assert e.subs(y, 5) == Integral(exp(-x**2 + 5), x)
    e = Integral(exp(-x**2 + y), (y, -oo, oo), (x, -oo, oo))
    assert e.subs(x, 5) == e
    assert e.subs(y, 5) == e
    # Test evaluation of antiderivatives
    e = Integral(exp(-x**2), (x, x))
    assert e.subs(x, 5) == Integral(exp(-x**2), (x, 5))
    e = Integral(exp(x), x)
    assert (e.subs(x,1) - e.subs(x,0) - Integral(exp(x), (x, 0, 1))
        ).doit().is_zero


def test_subs6():
    a, b = symbols('a b')
    e = Integral(x*y, (x, f(x), f(y)))
    assert e.subs(x, 1) == Integral(x*y, (x, f(1), f(y)))
    assert e.subs(y, 1) == Integral(x, (x, f(x), f(1)))
    e = Integral(x*y, (x, f(x), f(y)), (y, f(x), f(y)))
    assert e.subs(x, 1) == Integral(x*y, (x, f(1), f(y)), (y, f(1), f(y)))
    assert e.subs(y, 1) == Integral(x*y, (x, f(x), f(y)), (y, f(x), f(1)))
    e = Integral(x*y, (x, f(x), f(a)), (y, f(x), f(a)))
    assert e.subs(a, 1) == Integral(x*y, (x, f(x), f(1)), (y, f(x), f(1)))


def test_subs7():
    e = Integral(x, (x, 1, y), (y, 1, 2))
    assert e.subs({x: 1, y: 2}) == e
    e = Integral(sin(x) + sin(y), (x, sin(x), sin(y)),
                                  (y, 1, 2))
    assert e.subs(sin(y), 1) == e
    assert e.subs(sin(x), 1) == Integral(sin(x) + sin(y), (x, 1, sin(y)),
                                         (y, 1, 2))

def test_expand():
    e = Integral(f(x)+f(x**2), (x, 1, y))
    assert e.expand() == Integral(f(x), (x, 1, y)) + Integral(f(x**2), (x, 1, y))

def test_integration_variable():
    raises(ValueError, lambda: Integral(exp(-x**2), 3))
    raises(ValueError, lambda: Integral(exp(-x**2), (3, -oo, oo)))


def test_expand_integral():
    assert Integral(cos(x**2)*(sin(x**2) + 1), (x, 0, 1)).expand() == \
        Integral(cos(x**2)*sin(x**2), (x, 0, 1)) + \
        Integral(cos(x**2), (x, 0, 1))
    assert Integral(cos(x**2)*(sin(x**2) + 1), x).expand() == \
        Integral(cos(x**2)*sin(x**2), x) + \
        Integral(cos(x**2), x)


def test_as_sum_midpoint1():
    e = Integral(sqrt(x**3 + 1), (x, 2, 10))
    assert e.as_sum(1, method="midpoint") == 8*sqrt(217)
    assert e.as_sum(2, method="midpoint") == 4*sqrt(65) + 12*sqrt(57)
    assert e.as_sum(3, method="midpoint") == 8*sqrt(217)/3 + \
        8*sqrt(3081)/27 + 8*sqrt(52809)/27
    assert e.as_sum(4, method="midpoint") == 2*sqrt(730) + \
        4*sqrt(7) + 4*sqrt(86) + 6*sqrt(14)
    assert abs(e.as_sum(4, method="midpoint").n() - e.n()) < 0.5

    e = Integral(sqrt(x**3 + y**3), (x, 2, 10), (y, 0, 10))
    raises(NotImplementedError, lambda: e.as_sum(4))


def test_as_sum_midpoint2():
    e = Integral((x + y)**2, (x, 0, 1))
    n = Symbol('n', positive=True, integer=True)
    assert e.as_sum(1, method="midpoint").expand() == S(1)/4 + y + y**2
    assert e.as_sum(2, method="midpoint").expand() == S(5)/16 + y + y**2
    assert e.as_sum(3, method="midpoint").expand() == S(35)/108 + y + y**2
    assert e.as_sum(4, method="midpoint").expand() == S(21)/64 + y + y**2
    assert e.as_sum(n, method="midpoint").expand() == \
        y**2 + y + S(1)/3 - 1/(12*n**2)


def test_as_sum_left():
    e = Integral((x + y)**2, (x, 0, 1))
    assert e.as_sum(1, method="left").expand() == y**2
    assert e.as_sum(2, method="left").expand() == S(1)/8 + y/2 + y**2
    assert e.as_sum(3, method="left").expand() == S(5)/27 + 2*y/3 + y**2
    assert e.as_sum(4, method="left").expand() == S(7)/32 + 3*y/4 + y**2
    assert e.as_sum(n, method="left").expand() == \
        y**2 + y + S(1)/3 - y/n - 1/(2*n) + 1/(6*n**2)
    assert e.as_sum(10, method="left", evaluate=False).has(Sum)

def test_as_sum_right():
    e = Integral((x + y)**2, (x, 0, 1))
    assert e.as_sum(1, method="right").expand() == 1 + 2*y + y**2
    assert e.as_sum(2, method="right").expand() == S(5)/8 + 3*y/2 + y**2
    assert e.as_sum(3, method="right").expand() == S(14)/27 + 4*y/3 + y**2
    assert e.as_sum(4, method="right").expand() == S(15)/32 + 5*y/4 + y**2
    assert e.as_sum(n, method="right").expand() == \
        y**2 + y + S(1)/3 + y/n + 1/(2*n) + 1/(6*n**2)


def test_as_sum_trapezoid():
    e = Integral((x + y)**2, (x, 0, 1))
    assert e.as_sum(1, method="trapezoid").expand() == y**2 + y + S(1)/2
    assert e.as_sum(2, method="trapezoid").expand() == y**2 + y + S(3)/8
    assert e.as_sum(3, method="trapezoid").expand() == y**2 + y + S(19)/54
    assert e.as_sum(4, method="trapezoid").expand() == y**2 + y + S(11)/32
    assert e.as_sum(n, method="trapezoid").expand() == \
        y**2 + y + S(1)/3 + 1/(6*n**2)
    assert Integral(sign(x), (x, 0, 1)).as_sum(1, 'trapezoid') == S(1)/2

def test_as_sum_raises():
    e = Integral((x + y)**2, (x, 0, 1))
    raises(ValueError, lambda: e.as_sum(-1))
    raises(ValueError, lambda: e.as_sum(0))
    raises(ValueError, lambda: Integral(x).as_sum(3))
    raises(ValueError, lambda: e.as_sum(oo))
    raises(ValueError, lambda: e.as_sum(3, method='xxxx2'))


def test_nested_doit():
    e = Integral(Integral(x, x), x)
    f = Integral(x, x, x)
    assert e.doit() == f.doit()


def test_issue_4665():
    # Allow only upper or lower limit evaluation
    e = Integral(x**2, (x, None, 1))
    f = Integral(x**2, (x, 1, None))
    assert e.doit() == Rational(1, 3)
    assert f.doit() == Rational(-1, 3)
    assert Integral(x*y, (x, None, y)).subs(y, t) == Integral(x*t, (x, None, t))
    assert Integral(x*y, (x, y, None)).subs(y, t) == Integral(x*t, (x, t, None))
    assert integrate(x**2, (x, None, 1)) == Rational(1, 3)
    assert integrate(x**2, (x, 1, None)) == Rational(-1, 3)
    assert integrate("x**2", ("x", "1", None)) == Rational(-1, 3)


def test_integral_reconstruct():
    e = Integral(x**2, (x, -1, 1))
    assert e == Integral(*e.args)


def test_doit_integrals():
    e = Integral(Integral(2*x), (x, 0, 1))
    assert e.doit() == Rational(1, 3)
    assert e.doit(deep=False) == Rational(1, 3)
    f = Function('f')
    # doesn't matter if the integral can't be performed
    assert Integral(f(x), (x, 1, 1)).doit() == 0
    # doesn't matter if the limits can't be evaluated
    assert Integral(0, (x, 1, Integral(f(x), x))).doit() == 0
    assert Integral(x, (a, 0)).doit() == 0
    limits = ((a, 1, exp(x)), (x, 0))
    assert Integral(a, *limits).doit() == S(1)/4
    assert Integral(a, *list(reversed(limits))).doit() == 0


def test_issue_4884():
    assert integrate(sqrt(x)*(1 + x)) == \
        Piecewise(
            (2*sqrt(x)*(x + 1)**2/5 - 2*sqrt(x)*(x + 1)/15 - 4*sqrt(x)/15,
            Abs(x + 1) > 1),
            (2*I*sqrt(-x)*(x + 1)**2/5 - 2*I*sqrt(-x)*(x + 1)/15 -
            4*I*sqrt(-x)/15, True))
    assert integrate(x**x*(1 + log(x))) == x**x


def test_is_number():
    from sympy.abc import x, y, z
    from sympy import cos, sin
    assert Integral(x).is_number is False
    assert Integral(1, x).is_number is False
    assert Integral(1, (x, 1)).is_number is True
    assert Integral(1, (x, 1, 2)).is_number is True
    assert Integral(1, (x, 1, y)).is_number is False
    assert Integral(1, (x, y)).is_number is False
    assert Integral(x, y).is_number is False
    assert Integral(x, (y, 1, x)).is_number is False
    assert Integral(x, (y, 1, 2)).is_number is False
    assert Integral(x, (x, 1, 2)).is_number is True
    # `foo.is_number` should always be equivalent to `not foo.free_symbols`
    # in each of these cases, there are pseudo-free symbols
    i = Integral(x, (y, 1, 1))
    assert i.is_number is False and i.n() == 0
    i = Integral(x, (y, z, z))
    assert i.is_number is False and i.n() == 0
    i = Integral(1, (y, z, z + 2))
    assert i.is_number is False and i.n() == 2

    assert Integral(x*y, (x, 1, 2), (y, 1, 3)).is_number is True
    assert Integral(x*y, (x, 1, 2), (y, 1, z)).is_number is False
    assert Integral(x, (x, 1)).is_number is True
    assert Integral(x, (x, 1, Integral(y, (y, 1, 2)))).is_number is True
    assert Integral(Sum(z, (z, 1, 2)), (x, 1, 2)).is_number is True
    # it is possible to get a false negative if the integrand is
    # actually an unsimplified zero, but this is true of is_number in general.
    assert Integral(sin(x)**2 + cos(x)**2 - 1, x).is_number is False
    assert Integral(f(x), (x, 0, 1)).is_number is True


def test_symbols():
    from sympy.abc import x, y, z
    assert Integral(0, x).free_symbols == {x}
    assert Integral(x).free_symbols == {x}
    assert Integral(x, (x, None, y)).free_symbols == {y}
    assert Integral(x, (x, y, None)).free_symbols == {y}
    assert Integral(x, (x, 1, y)).free_symbols == {y}
    assert Integral(x, (x, y, 1)).free_symbols == {y}
    assert Integral(x, (x, x, y)).free_symbols == {x, y}
    assert Integral(x, x, y).free_symbols == {x, y}
    assert Integral(x, (x, 1, 2)).free_symbols == set()
    assert Integral(x, (y, 1, 2)).free_symbols == {x}
    # pseudo-free in this case
    assert Integral(x, (y, z, z)).free_symbols == {x, z}
    assert Integral(x, (y, 1, 2), (y, None, None)).free_symbols == {x, y}
    assert Integral(x, (y, 1, 2), (x, 1, y)).free_symbols == {y}
    assert Integral(2, (y, 1, 2), (y, 1, x), (x, 1, 2)).free_symbols == set()
    assert Integral(2, (y, x, 2), (y, 1, x), (x, 1, 2)).free_symbols == set()
    assert Integral(2, (x, 1, 2), (y, x, 2), (y, 1, 2)).free_symbols == \
        {x}


def test_is_zero():
    from sympy.abc import x, m
    assert Integral(0, (x, 1, x)).is_zero
    assert Integral(1, (x, 1, 1)).is_zero
    assert Integral(1, (x, 1, 2), (y, 2)).is_zero is False
    assert Integral(x, (m, 0)).is_zero
    assert Integral(x + m, (m, 0)).is_zero is None
    i = Integral(m, (m, 1, exp(x)), (x, 0))
    assert i.is_zero is None
    assert Integral(m, (x, 0), (m, 1, exp(x))).is_zero is True

    assert Integral(x, (x, oo, oo)).is_zero # issue 8171
    assert Integral(x, (x, -oo, -oo)).is_zero

    # this is zero but is beyond the scope of what is_zero
    # should be doing
    assert Integral(sin(x), (x, 0, 2*pi)).is_zero is None


def test_series():
    from sympy.abc import x
    i = Integral(cos(x), (x, x))
    e = i.lseries(x)
    assert i.nseries(x, n=8).removeO() == Add(*[next(e) for j in range(4)])


def test_trig_nonelementary_integrals():
    x = Symbol('x')
    assert integrate((1 + sin(x))/x, x) == log(x) + Si(x)
    # next one comes out as log(x) + log(x**2)/2 + Ci(x)
    # so not hardcoding this log ugliness
    assert integrate((cos(x) + 2)/x, x).has(Ci)


def test_issue_4403():
    x = Symbol('x')
    y = Symbol('y')
    z = Symbol('z', positive=True)
    assert integrate(sqrt(x**2 + z**2), x) == \
        z**2*asinh(x/z)/2 + x*sqrt(x**2 + z**2)/2
    assert integrate(sqrt(x**2 - z**2), x) == \
        -z**2*acosh(x/z)/2 + x*sqrt(x**2 - z**2)/2

    x = Symbol('x', real=True)
    y = Symbol('y', positive=True)
    assert integrate(1/(x**2 + y**2)**S('3/2'), x) == \
        x/(y**2*sqrt(x**2 + y**2))
    # If y is real and nonzero, we get x*Abs(y)/(y**3*sqrt(x**2 + y**2)),
    # which results from sqrt(1 + x**2/y**2) = sqrt(x**2 + y**2)/|y|.


def test_issue_4403_2():
    assert integrate(sqrt(-x**2 - 4), x) == \
        -2*atan(x/sqrt(-4 - x**2)) + x*sqrt(-4 - x**2)/2


def test_issue_4100():
    R = Symbol('R', positive=True)
    assert integrate(sqrt(R**2 - x**2), (x, 0, R)) == pi*R**2/4


def test_issue_5167():
    from sympy.abc import w, x, y, z
    f = Function('f')
    assert Integral(Integral(f(x), x), x) == Integral(f(x), x, x)
    assert Integral(f(x)).args == (f(x), Tuple(x))
    assert Integral(Integral(f(x))).args == (f(x), Tuple(x), Tuple(x))
    assert Integral(Integral(f(x)), y).args == (f(x), Tuple(x), Tuple(y))
    assert Integral(Integral(f(x), z), y).args == (f(x), Tuple(z), Tuple(y))
    assert Integral(Integral(Integral(f(x), x), y), z).args == \
        (f(x), Tuple(x), Tuple(y), Tuple(z))
    assert integrate(Integral(f(x), x), x) == Integral(f(x), x, x)
    assert integrate(Integral(f(x), y), x) == y*Integral(f(x), x)
    assert integrate(Integral(f(x), x), y) in [Integral(y*f(x), x), y*Integral(f(x), x)]
    assert integrate(Integral(2, x), x) == x**2
    assert integrate(Integral(2, x), y) == 2*x*y
    # don't re-order given limits
    assert Integral(1, x, y).args != Integral(1, y, x).args
    # do as many as possible
    assert Integral(f(x), y, x, y, x).doit() == y**2*Integral(f(x), x, x)/2
    assert Integral(f(x), (x, 1, 2), (w, 1, x), (z, 1, y)).doit() == \
        y*(x - 1)*Integral(f(x), (x, 1, 2)) - (x - 1)*Integral(f(x), (x, 1, 2))


def test_issue_4890():
    z = Symbol('z', positive=True)
    assert integrate(exp(-log(x)**2), x) == \
        sqrt(pi)*exp(S(1)/4)*erf(log(x)-S(1)/2)/2
    assert integrate(exp(log(x)**2), x) == \
        sqrt(pi)*exp(-S(1)/4)*erfi(log(x)+S(1)/2)/2
    assert integrate(exp(-z*log(x)**2), x) == \
        sqrt(pi)*exp(1/(4*z))*erf(sqrt(z)*log(x) - 1/(2*sqrt(z)))/(2*sqrt(z))


def test_issue_4376():
    n = Symbol('n', integer=True, positive=True)
    assert simplify(integrate(n*(x**(1/n) - 1), (x, 0, S.Half)) -
                (n**2 - 2**(1/n)*n**2 - n*2**(1/n))/(2**(1 + 1/n) + n*2**(1 + 1/n))) == 0


def test_issue_4517():
    assert integrate((sqrt(x) - x**3)/x**Rational(1, 3), x) == \
        6*x**Rational(7, 6)/7 - 3*x**Rational(11, 3)/11


def test_issue_4527():
    k, m = symbols('k m', integer=True)
    ans = integrate(sin(k*x)*sin(m*x), (x, 0, pi)
            ).simplify() == Piecewise(
        (0, Eq(k, 0) | Eq(m, 0)),
        (-pi/2, Eq(k, -m)),
        (pi/2, Eq(k, m)),
        (0, True))
    assert integrate(sin(k*x)*sin(m*x), (x,)) == Piecewise(
        (0, And(Eq(k, 0), Eq(m, 0))),
        (-x*sin(m*x)**2/2 - x*cos(m*x)**2/2 + sin(m*x)*cos(m*x)/(2*m), Eq(k, -m)),
        (x*sin(m*x)**2/2 + x*cos(m*x)**2/2 - sin(m*x)*cos(m*x)/(2*m), Eq(k, m)),
        (m*sin(k*x)*cos(m*x)/(k**2 - m**2) -
         k*sin(m*x)*cos(k*x)/(k**2 - m**2), True))


def test_issue_4199():
    ypos = Symbol('y', positive=True)
    # TODO: Remove conds='none' below, let the assumption take care of it.
    assert integrate(exp(-I*2*pi*ypos*x)*x, (x, -oo, oo), conds='none') == \
        Integral(exp(-I*2*pi*ypos*x)*x, (x, -oo, oo))


@slow
def test_issue_3940():
    a, b, c, d = symbols('a:d', positive=True, finite=True)
    assert integrate(exp(-x**2 + I*c*x), x) == \
        -sqrt(pi)*exp(-c**2/4)*erf(I*c/2 - x)/2
    assert integrate(exp(a*x**2 + b*x + c), x) == \
        sqrt(pi)*exp(c)*exp(-b**2/(4*a))*erfi(sqrt(a)*x + b/(2*sqrt(a)))/(2*sqrt(a))

    from sympy import expand_mul
    from sympy.abc import k
    assert expand_mul(integrate(exp(-x**2)*exp(I*k*x), (x, -oo, oo))) == \
        sqrt(pi)*exp(-k**2/4)
    a, d = symbols('a d', positive=True)
    assert expand_mul(integrate(exp(-a*x**2 + 2*d*x), (x, -oo, oo))) == \
        sqrt(pi)*exp(d**2/a)/sqrt(a)


def test_issue_5413():
    # Note that this is not the same as testing ratint() because integrate()
    # pulls out the coefficient.
    assert integrate(-a/(a**2 + x**2), x) == I*log(-I*a + x)/2 - I*log(I*a + x)/2


def test_issue_4892a():
    A, z = symbols('A z')
    c = Symbol('c', nonzero=True)
    P1 = -A*exp(-z)
    P2 = -A/(c*t)*(sin(x)**2 + cos(y)**2)

    h1 = -sin(x)**2 - cos(y)**2
    h2 = -sin(x)**2 + sin(y)**2 - 1

    # there is still some non-deterministic behavior in integrate
    # or trigsimp which permits one of the following
    assert integrate(c*(P2 - P1), t) in [
        c*(-A*(-h1)*log(c*t)/c + A*t*exp(-z)),
        c*(-A*(-h2)*log(c*t)/c + A*t*exp(-z)),
        c*( A* h1 *log(c*t)/c + A*t*exp(-z)),
        c*( A* h2 *log(c*t)/c + A*t*exp(-z)),
        (A*c*t - A*(-h1)*log(t)*exp(z))*exp(-z),
        (A*c*t - A*(-h2)*log(t)*exp(z))*exp(-z),
    ]


def test_issue_4892b():
    # Issues relating to issue 4596 are making the actual result of this hard
    # to test.  The answer should be something like
    #
    # (-sin(y) + sqrt(-72 + 48*cos(y) - 8*cos(y)**2)/2)*log(x + sqrt(-72 +
    # 48*cos(y) - 8*cos(y)**2)/(2*(3 - cos(y)))) + (-sin(y) - sqrt(-72 +
    # 48*cos(y) - 8*cos(y)**2)/2)*log(x - sqrt(-72 + 48*cos(y) -
    # 8*cos(y)**2)/(2*(3 - cos(y)))) + x**2*sin(y)/2 + 2*x*cos(y)

    expr = (sin(y)*x**3 + 2*cos(y)*x**2 + 12)/(x**2 + 2)
    assert trigsimp(factor(integrate(expr, x).diff(x) - expr)) == 0


def test_issue_5178():
    assert integrate(sin(x)*f(y, z), (x, 0, pi), (y, 0, pi), (z, 0, pi)) == \
        2*Integral(f(y, z), (y, 0, pi), (z, 0, pi))


def test_integrate_series():
    f = sin(x).series(x, 0, 10)
    g = x**2/2 - x**4/24 + x**6/720 - x**8/40320 + x**10/3628800 + O(x**11)

    assert integrate(f, x) == g
    assert diff(integrate(f, x), x) == f

    assert integrate(O(x**5), x) == O(x**6)


def test_atom_bug():
    from sympy import meijerg
    from sympy.integrals.heurisch import heurisch
    assert heurisch(meijerg([], [], [1], [], x), x) is None


def test_limit_bug():
    z = Symbol('z', zero=False)
    assert integrate(sin(x*y*z), (x, 0, pi), (y, 0, pi)) == \
        (log(z**2) + 2*EulerGamma + 2*log(pi))/(2*z) - \
        (-log(pi*z) + log(pi**2*z**2)/2 + Ci(pi**2*z))/z + log(pi)/z


def test_issue_4703():
    g = Function('g')
    assert integrate(exp(x)*g(x), x).has(Integral)


def test_issue_1888():
    f = Function('f')
    assert integrate(f(x).diff(x)**2, x).has(Integral)

# The following tests work using meijerint.


def test_issue_3558():
    from sympy import Si
    assert integrate(cos(x*y), (x, -pi/2, pi/2), (y, 0, pi)) == 2*Si(pi**2/2)


def test_issue_4422():
    assert integrate(1/sqrt(16 + 4*x**2), x) == asinh(x/2) / 2


def test_issue_4493():
    from sympy import simplify
    assert simplify(integrate(x*sqrt(1 + 2*x), x)) == \
        sqrt(2*x + 1)*(6*x**2 + x - 1)/15


def test_issue_4737():
    assert integrate(sin(x)/x, (x, -oo, oo)) == pi
    assert integrate(sin(x)/x, (x, 0, oo)) == pi/2


def test_issue_4992():
    # Note: psi in _check_antecedents becomes NaN.
    from sympy import simplify, expand_func, polygamma, gamma
    a = Symbol('a', positive=True)
    assert simplify(expand_func(integrate(exp(-x)*log(x)*x**a, (x, 0, oo)))) == \
        (a*polygamma(0, a) + 1)*gamma(a)


def test_issue_4487():
    from sympy import lowergamma, simplify
    assert simplify(integrate(exp(-x)*x**y, x)) == lowergamma(y + 1, x)


def test_issue_4215():
    x = Symbol("x")
    assert integrate(1/(x**2), (x, -1, 1)) == oo


def test_issue_4400():
    n = Symbol('n', integer=True, positive=True)
    assert integrate((x**n)*log(x), x) == \
        n*x*x**n*log(x)/(n**2 + 2*n + 1) + x*x**n*log(x)/(n**2 + 2*n + 1) - \
        x*x**n/(n**2 + 2*n + 1)


def test_issue_6253():
    # Note: this used to raise NotImplementedError
    # Note: psi in _check_antecedents becomes NaN.
    assert integrate((sqrt(1 - x) + sqrt(1 + x))**2/x, x, meijerg=True) == \
        Integral((sqrt(-x + 1) + sqrt(x + 1))**2/x, x)


def test_issue_4153():
    assert integrate(1/(1 + x + y + z), (x, 0, 1), (y, 0, 1), (z, 0, 1)) in [
        -12*log(3) - 3*log(6)/2 + 3*log(8)/2 + 5*log(2) + 7*log(4),
        6*log(2) + 8*log(4) - 27*log(3)/2, 22*log(2) - 27*log(3)/2,
        -12*log(3) - 3*log(6)/2 + 47*log(2)/2]


def test_issue_4326():
    R, b, h = symbols('R b h')
    # It doesn't matter if we can do the integral.  Just make sure the result
    # doesn't contain nan.  This is really a test against _eval_interval.
    assert not integrate(((h*(x - R + b))/b)*sqrt(R**2 - x**2), (x, R - b, R)).has(nan)


def test_powers():
    assert integrate(2**x + 3**x, x) == 2**x/log(2) + 3**x/log(3)


def test_manual_option():
    raises(ValueError, lambda: integrate(1/x, x, manual=True, meijerg=True))
    # an example of a function that manual integration cannot handle
    assert integrate(log(1+x)/x, (x, 0, 1), manual=True).has(Integral)


def test_meijerg_option():
    raises(ValueError, lambda: integrate(1/x, x, meijerg=True, risch=True))
    # an example of a function that meijerg integration cannot handle
    assert integrate(tan(x), x, meijerg=True) == Integral(tan(x), x)


def test_risch_option():
    # risch=True only allowed on indefinite integrals
    raises(ValueError, lambda: integrate(1/log(x), (x, 0, oo), risch=True))
    assert integrate(exp(-x**2), x, risch=True) == NonElementaryIntegral(exp(-x**2), x)
    assert integrate(log(1/x)*y, x, y, risch=True) == y**2*(x*log(1/x)/2 + x/2)
    assert integrate(erf(x), x, risch=True) == Integral(erf(x), x)
    # TODO: How to test risch=False?


def test_heurisch_option():
    raises(ValueError, lambda: integrate(1/x, x, risch=True, heurisch=True))
    # an integral that heurisch can handle
    assert integrate(exp(x**2), x, heurisch=True) == sqrt(pi)*erfi(x)/2
    # an integral that heurisch currently cannot handle
    assert integrate(exp(x)/x, x, heurisch=True) == Integral(exp(x)/x, x)
    # an integral where heurisch currently hangs, issue 15471
    assert integrate(log(x)*cos(log(x))/x**(S(3)/4), x, heurisch=False) == (
        -128*x**(S(1)/4)*sin(log(x))/289 + 240*x**(S(1)/4)*cos(log(x))/289 +
        (16*x**(S(1)/4)*sin(log(x))/17 + 4*x**(S(1)/4)*cos(log(x))/17)*log(x))


def test_issue_6828():
    f = 1/(1.08*x**2 - 4.3)
    g = integrate(f, x).diff(x)
    assert verify_numerically(f, g, tol=1e-12)

@XFAIL
def test_integrate_Piecewise_rational_over_reals():
    f = Piecewise(
        (0,                                              t - 478.515625*pi <  0),
        (13.2075145209219*pi/(0.000871222*t + 0.995)**2, t - 478.515625*pi >= 0))

    assert integrate(f, (t, 0, oo)) == 15235.9375*pi


def test_issue_4803():
    x_max = Symbol("x_max")
    assert integrate(y/pi*exp(-(x_max - x)/cos(a)), x) == \
        y*exp((x - x_max)/cos(a))*cos(a)/pi


def test_issue_4234():
    assert integrate(1/sqrt(1 + tan(x)**2)) == tan(x)/sqrt(1 + tan(x)**2)


def test_issue_4492():
    assert simplify(integrate(x**2 * sqrt(5 - x**2), x)) == Piecewise(
        (I*(2*x**5 - 15*x**3 + 25*x - 25*sqrt(x**2 - 5)*acosh(sqrt(5)*x/5)) /
            (8*sqrt(x**2 - 5)), 1 < Abs(x**2)/5),
        ((-2*x**5 + 15*x**3 - 25*x + 25*sqrt(-x**2 + 5)*asin(sqrt(5)*x/5)) /
            (8*sqrt(-x**2 + 5)), True))

def test_issue_2708():
    # This test needs to use an integration function that can
    # not be evaluated in closed form.  Update as needed.
    f = 1/(a + z + log(z))
    integral_f = NonElementaryIntegral(f, (z, 2, 3))
    assert Integral(f, (z, 2, 3)).doit() == integral_f
    assert integrate(f + exp(z), (z, 2, 3)) == integral_f - exp(2) + exp(3)
    assert integrate(2*f + exp(z), (z, 2, 3)) == \
        2*integral_f - exp(2) + exp(3)
    assert integrate(exp(1.2*n*s*z*(-t + z)/t), (z, 0, x)) == \
        NonElementaryIntegral(exp(-1.2*n*s*z)*exp(1.2*n*s*z**2/t),
                                  (z, 0, x))

def test_issue_8368():
    assert integrate(exp(-s*x)*cosh(x), (x, 0, oo)) == \
        Piecewise(
            (   pi*Piecewise(
                    (   -s/(pi*(-s**2 + 1)),
                        Abs(s**2) < 1),
                    (   1/(pi*s*(1 - 1/s**2)),
                        Abs(s**(-2)) < 1),
                    (   meijerg(
                            ((S(1)/2,), (0, 0)),
                            ((0, S(1)/2), (0,)),
                            polar_lift(s)**2),
                        True)
                ),
                And(
                    Abs(periodic_argument(polar_lift(s)**2, oo)) < pi,
                    cos(Abs(periodic_argument(polar_lift(s)**2, oo))/2)*sqrt(Abs(s**2)) - 1 > 0,
                    Ne(s**2, 1))
            ),
            (
                Integral(exp(-s*x)*cosh(x), (x, 0, oo)),
                True))
    assert integrate(exp(-s*x)*sinh(x), (x, 0, oo)) == \
        Piecewise(
            (   -1/(s + 1)/2 - 1/(-s + 1)/2,
                And(
                    Ne(1/s, 1),
                    Abs(periodic_argument(s, oo)) < pi/2,
                    Abs(periodic_argument(s, oo)) <= pi/2,
                    cos(Abs(periodic_argument(s, oo)))*Abs(s) - 1 > 0)),
            (   Integral(exp(-s*x)*sinh(x), (x, 0, oo)),
                True))


def test_issue_8901():
    assert integrate(sinh(1.0*x)) == 1.0*cosh(1.0*x)
    assert integrate(tanh(1.0*x)) == 1.0*x - 1.0*log(tanh(1.0*x) + 1)
    assert integrate(tanh(x)) == x - log(tanh(x) + 1)

def test_issue_8945():
    assert integrate(sin(x)**3/x, (x, 0, 1)) == -Si(3)/4 + 3*Si(1)/4
    assert integrate(sin(x)**3/x, (x, 0, oo)) == pi/4
    assert integrate(cos(x)**2/x**2, x) == -Si(2*x) - cos(2*x)/(2*x) - 1/(2*x)

@slow
def test_issue_7130():
    if ON_TRAVIS:
        skip("Too slow for travis.")
    i, L, a, b = symbols('i L a b')
    integrand = (cos(pi*i*x/L)**2 / (a + b*x)).rewrite(exp)
    assert x not in integrate(integrand, (x, 0, L)).free_symbols

def test_issue_10567():
    a, b, c, t = symbols('a b c t')
    vt = Matrix([a*t, b, c])
    assert integrate(vt, t) == Integral(vt, t).doit()
    assert integrate(vt, t) == Matrix([[a*t**2/2], [b*t], [c*t]])

def test_issue_11856():
    t = symbols('t')
    assert integrate(sinc(pi*t), t) == Si(pi*t)/pi

def test_issue_4950():
    assert integrate((-60*exp(x) - 19.2*exp(4*x))*exp(4*x), x) ==\
        -2.4*exp(8*x) - 12.0*exp(5*x)


def test_issue_4968():
    assert integrate(sin(log(x**2))) == x*sin(2*log(x))/5 - 2*x*cos(2*log(x))/5

def test_singularities():
    assert integrate(1/x**2, (x, -oo, oo)) == oo
    assert integrate(1/x**2, (x, -1, 1)) == oo
    assert integrate(1/(x - 1)**2, (x, -2, 2)) == oo

    assert integrate(1/x**2, (x, 1, -1)) == -oo
    assert integrate(1/(x - 1)**2, (x, 2, -2)) == -oo

def test_issue_12645():
    x, y = symbols('x y', real=True)
    assert (integrate(sin(x*x*x + y*y),
                      (x, -sqrt(pi - y*y), sqrt(pi - y*y)),
                      (y, -sqrt(pi), sqrt(pi)))
                == Integral(sin(x**3 + y**2),
                            (x, -sqrt(-y**2 + pi), sqrt(-y**2 + pi)),
                            (y, -sqrt(pi), sqrt(pi))))

def test_issue_12677():
    assert integrate(sin(x) / (cos(x)**3) , (x, 0, pi/6)) == Rational(1,6)

def test_issue_14064():
    assert integrate(1/cosh(x), (x, 0, oo)) == pi/2

def test_issue_14027():
    assert integrate(1/(1 + exp(x - S(1)/2)/(1 + exp(x))), x) == \
        x - exp(S(1)/2)*log(exp(x) + exp(S(1)/2)/(1 + exp(S(1)/2)))/(exp(S(1)/2) + E)

def test_issue_8170():
    assert integrate(tan(x), (x, 0, pi/2)) == S.Infinity

def test_issue_8440_14040():
    assert integrate(1/x, (x, -1, 1)) == S.NaN
    assert integrate(1/(x + 1), (x, -2, 3)) == S.NaN

def test_issue_14096():
    assert integrate(1/(x + y)**2, (x, 0, 1)) == -1/(y + 1) + 1/y
    assert integrate(1/(1 + x + y + z)**2, (x, 0, 1), (y, 0, 1), (z, 0, 1)) == \
        -4*log(4) - 6*log(2) + 9*log(3)

def test_issue_14144():
    assert Abs(integrate(1/sqrt(1 - x**3), (x, 0, 1)).n() - 1.402182) < 1e-6
    assert Abs(integrate(sqrt(1 - x**3), (x, 0, 1)).n() - 0.841309) < 1e-6

def test_issue_14375():
    # This raised a TypeError. The antiderivative has exp_polar, which
    # may be possible to unpolarify, so the exact output is not asserted here.
    assert integrate(exp(I*x)*log(x), x).has(Ei)

def test_issue_14437():
    f = Function('f')(x, y, z)
    assert integrate(f, (x, 0, 1), (y, 0, 2), (z, 0, 3)) == \
                Integral(f, (x, 0, 1), (y, 0, 2), (z, 0, 3))

def test_issue_14470():
    assert integrate(1/sqrt(exp(x) + 1), x) == \
        log(-1 + 1/sqrt(exp(x) + 1)) - log(1 + 1/sqrt(exp(x) + 1))

def test_issue_14877():
    f = exp(1 - exp(x**2)*x + 2*x**2)*(2*x**3 + x)/(1 - exp(x**2)*x)**2
    assert integrate(f, x) == \
        -exp(2*x**2 - x*exp(x**2) + 1)/(x*exp(3*x**2) - exp(2*x**2))

def test_issue_14782():
    f = sqrt(-x**2 + 1)*(-x**2 + x)
    assert integrate(f, [x, -1, 1]) == - pi / 8
    assert integrate(f, [x, 0, 1]) == S(1) / 3 - pi / 16


def test_issue_12081():
    f = x**(-S(3)/2)*exp(-x)
    assert integrate(f, [x, 0, oo]) == oo


def test_issue_15285():
    y = 1/x - 1
    f = 4*y*exp(-2*y)/x**2
    assert integrate(f, [x, 0, 1]) == 1


def test_issue_15432():
    assert integrate(x**n * exp(-x) * log(x), (x, 0, oo)).gammasimp() == Piecewise(
        (gamma(n + 1)*polygamma(0, n) + gamma(n + 1)/n, re(n) + 1 > 0),
        (Integral(x**n*exp(-x)*log(x), (x, 0, oo)), True))


def test_issue_15124():
    omega = IndexedBase('omega')
    m, p = symbols('m p', cls=Idx)
    assert integrate(exp(x*I*(omega[m] + omega[p])), x, conds='none') == \
        -I*exp(I*x*omega[m])*exp(I*x*omega[p])/(omega[m] + omega[p])


def test_issue_15218():
    assert Eq(x, y).integrate(x) == Eq(x**2/2, x*y)
    assert Integral(Eq(x, y), x) == Eq(Integral(x, x), Integral(y, x))
    assert Integral(Eq(x, y), x).doit() == Eq(x**2/2, x*y)


def test_issue_15292():
    res = integrate(exp(-x**2*cos(2*t)) * cos(x**2*sin(2*t)), (x, 0, oo))
    assert isinstance(res, Piecewise)
    assert gammasimp((res - sqrt(pi)/2 * cos(t)).subs(t, pi/6)) == 0


def test_issue_4514():
    assert integrate(sin(2*x)/sin(x), x) == 2*sin(x)


def test_issue_15457():
    x, a, b = symbols('x a b', real=True)
    definite = integrate(exp(Abs(x-2)), (x, a, b))
    indefinite = integrate(exp(Abs(x-2)), x)
    assert definite.subs({a: 1, b: 3}) == -2 + 2*E
    assert indefinite.subs(x, 3) - indefinite.subs(x, 1) == -2 + 2*E
    assert definite.subs({a: -3, b: -1}) == -exp(3) + exp(5)
    assert indefinite.subs(x, -1) - indefinite.subs(x, -3) == -exp(3) + exp(5)


def test_issue_15431():
    assert integrate(x*exp(x)*log(x), x) == \
        (x*exp(x) - exp(x))*log(x) - exp(x) + Ei(x)


def test_issue_15640_log_substitutions():
    f = x/log(x)
    F = Ei(2*log(x))
    assert integrate(f, x) == F and F.diff(x) == f
    f = x**3/log(x)**2
    F = -x**4/log(x) + 4*Ei(4*log(x))
    assert integrate(f, x) == F and F.diff(x) == f
    f = sqrt(log(x))/x**2
    F = -sqrt(pi)*erfc(sqrt(log(x)))/2 - sqrt(log(x))/x
    assert integrate(f, x) == F and F.diff(x) == f


<<<<<<< HEAD
def test_issue_15716():
    x = Symbol('x')
    e = -3**x*exp(-3)*log(3**x*exp(-3)/factorial(x))/factorial(x)
    definite = integrate(e, [x, -oo, oo])
    assert Integral(e, (x, -oo, oo)).doit() == definite
=======
def test_issue_4311():
    x = symbols('x')
    assert integrate(x*abs(9-x**2), x) == Integral(x*abs(9-x**2), x)
    x = symbols('x', real=True)
    assert integrate(x*abs(9-x**2), x) == Piecewise(
        (x**4/4 - 9*x**2/2, x <= -3),
        (-x**4/4 + 9*x**2/2 - S(81)/2, x <= 3),
        (x**4/4 - 9*x**2/2, True))
>>>>>>> afb923c4
<|MERGE_RESOLUTION|>--- conflicted
+++ resolved
@@ -1468,13 +1468,6 @@
     assert integrate(f, x) == F and F.diff(x) == f
 
 
-<<<<<<< HEAD
-def test_issue_15716():
-    x = Symbol('x')
-    e = -3**x*exp(-3)*log(3**x*exp(-3)/factorial(x))/factorial(x)
-    definite = integrate(e, [x, -oo, oo])
-    assert Integral(e, (x, -oo, oo)).doit() == definite
-=======
 def test_issue_4311():
     x = symbols('x')
     assert integrate(x*abs(9-x**2), x) == Integral(x*abs(9-x**2), x)
@@ -1482,5 +1475,4 @@
     assert integrate(x*abs(9-x**2), x) == Piecewise(
         (x**4/4 - 9*x**2/2, x <= -3),
         (-x**4/4 + 9*x**2/2 - S(81)/2, x <= 3),
-        (x**4/4 - 9*x**2/2, True))
->>>>>>> afb923c4
+        (x**4/4 - 9*x**2/2, True))