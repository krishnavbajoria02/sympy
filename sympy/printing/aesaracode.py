from typing import Any, Dict

from sympy.core.compatibility import is_sequence
from sympy.external import import_module
from sympy.printing.printer import Printer
import sympy
from functools import partial


aesara = import_module('aesara')

if aesara:
    aes = aesara.scalar
    aet = aesara.tensor
    from aesara.tensor import nlinalg
    from aesara.tensor.elemwise import Elemwise
    from aesara.tensor.elemwise import DimShuffle

    mapping = {
            sympy.Add: aet.add,
            sympy.Mul: aet.mul,
            sympy.Abs: aet.abs_,
            sympy.sign: aet.sgn,
            sympy.ceiling: aet.ceil,
            sympy.floor: aet.floor,
            sympy.log: aet.log,
            sympy.exp: aet.exp,
            sympy.sqrt: aet.sqrt,
            sympy.cos: aet.cos,
            sympy.acos: aet.arccos,
            sympy.sin: aet.sin,
            sympy.asin: aet.arcsin,
            sympy.tan: aet.tan,
            sympy.atan: aet.arctan,
            sympy.atan2: aet.arctan2,
            sympy.cosh: aet.cosh,
            sympy.acosh: aet.arccosh,
            sympy.sinh: aet.sinh,
            sympy.asinh: aet.arcsinh,
            sympy.tanh: aet.tanh,
            sympy.atanh: aet.arctanh,
            sympy.re: aet.real,
            sympy.im: aet.imag,
            sympy.arg: aet.angle,
            sympy.erf: aet.erf,
            sympy.gamma: aet.gamma,
            sympy.loggamma: aet.gammaln,
            sympy.Pow: aet.pow,
            sympy.Eq: aet.eq,
            sympy.StrictGreaterThan: aet.gt,
            sympy.StrictLessThan: aet.lt,
            sympy.LessThan: aet.le,
            sympy.GreaterThan: aet.ge,
<<<<<<< HEAD
            sympy.And: aet.and_,
            sympy.Or: aet.or_,
            sympy.Max: aet.maximum,  # SymPy accept >2 inputs, Aesara only 2
            sympy.Min: aet.minimum,  # SymPy accept >2 inputs, Aesara only 2
=======
            sympy.And: aet.and_,  # bitwise
            sympy.Or: aet.or_,  # bitwise
            sympy.Not: aet.invert,  # bitwise
            sympy.Xor: aet.xor,  # bitwise
            sympy.Max: aet.maximum,  # Sympy accept >2 inputs, Aesara only 2
            sympy.Min: aet.minimum,  # Sympy accept >2 inputs, Aesara only 2
>>>>>>> 7b0fd3a2
            sympy.conjugate: aet.conj,
            sympy.core.numbers.ImaginaryUnit: lambda:aet.complex(0,1),
            # Matrices
            sympy.MatAdd: Elemwise(aes.add),
            sympy.HadamardProduct: Elemwise(aes.mul),
            sympy.Trace: nlinalg.trace,
            sympy.Determinant : nlinalg.det,
            sympy.Inverse: nlinalg.matrix_inverse,
            sympy.Transpose: DimShuffle((False, False), [1, 0]),
    }


class AesaraPrinter(Printer):
    """ Code printer which creates Aesara symbolic expression graphs.

    Parameters
    ==========

    cache : dict
        Cache dictionary to use. If None (default) will use
        the global cache. To create a printer which does not depend on or alter
        global state pass an empty dictionary. Note: the dictionary is not
        copied on initialization of the printer and will be updated in-place,
        so using the same dict object when creating multiple printers or making
        multiple calls to :func:`.aesara_code` or :func:`.aesara_function` means
        the cache is shared between all these applications.

    Attributes
    ==========

    cache : dict
        A cache of Aesara variables which have been created for SymPy
        symbol-like objects (e.g. :class:`sympy.core.symbol.Symbol` or
        :class:`sympy.matrices.expressions.MatrixSymbol`). This is used to
        ensure that all references to a given symbol in an expression (or
        multiple expressions) are printed as the same Aesara variable, which is
        created only once. Symbols are differentiated only by name and type. The
        format of the cache's contents should be considered opaque to the user.
    """
    printmethod = "_aesara"

    def __init__(self, *args, **kwargs):
        self.cache = kwargs.pop('cache', dict())
        super().__init__(*args, **kwargs)

    def _get_key(self, s, name=None, dtype=None, broadcastable=None):
        """ Get the cache key for a SymPy object.

        Parameters
        ==========

        s : sympy.core.basic.Basic
            SymPy object to get key for.

        name : str
            Name of object, if it does not have a ``name`` attribute.
        """

        if name is None:
            name = s.name

        return (name, type(s), s.args, dtype, broadcastable)

    def _get_or_create(self, s, name=None, dtype=None, broadcastable=None):
        """
        Get the Aesara variable for a SymPy symbol from the cache, or create it
        if it does not exist.
        """

        # Defaults
        if name is None:
            name = s.name
        if dtype is None:
            dtype = 'floatX'
        if broadcastable is None:
            broadcastable = ()

        key = self._get_key(s, name, dtype=dtype, broadcastable=broadcastable)

        if key in self.cache:
            return self.cache[key]

        value = aet.tensor(name=name, dtype=dtype, broadcastable=broadcastable)
        self.cache[key] = value
        return value

    def _print_Symbol(self, s, **kwargs):
        dtype = kwargs.get('dtypes', {}).get(s)
        bc = kwargs.get('broadcastables', {}).get(s)
        return self._get_or_create(s, dtype=dtype, broadcastable=bc)

    def _print_AppliedUndef(self, s, **kwargs):
        name = str(type(s)) + '_' + str(s.args[0])
        dtype = kwargs.get('dtypes', {}).get(s)
        bc = kwargs.get('broadcastables', {}).get(s)
        return self._get_or_create(s, name=name, dtype=dtype, broadcastable=bc)

    def _print_Basic(self, expr, **kwargs):
        op = mapping[type(expr)]
        children = [self._print(arg, **kwargs) for arg in expr.args]
        return op(*children)

    def _print_Number(self, n, **kwargs):
        # Integers already taken care of below, interpret as float
        return float(n.evalf())

    def _print_MatrixSymbol(self, X, **kwargs):
        dtype = kwargs.get('dtypes', {}).get(X)
        return self._get_or_create(X, dtype=dtype, broadcastable=(None, None))

    def _print_DenseMatrix(self, X, **kwargs):
        if not hasattr(aet, 'stacklists'):
            raise NotImplementedError(
               "Matrix translation not yet supported in this version of Aesara")

        return aet.stacklists([
            [self._print(arg, **kwargs) for arg in L]
            for L in X.tolist()
        ])

    _print_ImmutableMatrix = _print_ImmutableDenseMatrix = _print_DenseMatrix

    def _print_MatMul(self, expr, **kwargs):
        children = [self._print(arg, **kwargs) for arg in expr.args]
        result = children[0]
        for child in children[1:]:
            result = aet.dot(result, child)
        return result

    def _print_MatPow(self, expr, **kwargs):
        children = [self._print(arg, **kwargs) for arg in expr.args]
        result = 1
        if isinstance(children[1], int) and children[1] > 0:
            for i in range(children[1]):
                result = aet.dot(result, children[0])
        else:
            raise NotImplementedError('''Only non-negative integer
           powers of matrices can be handled by Aesara at the moment''')
        return result

    def _print_MatrixSlice(self, expr, **kwargs):
        parent = self._print(expr.parent, **kwargs)
        rowslice = self._print(slice(*expr.rowslice), **kwargs)
        colslice = self._print(slice(*expr.colslice), **kwargs)
        return parent[rowslice, colslice]

    def _print_BlockMatrix(self, expr, **kwargs):
        nrows, ncols = expr.blocks.shape
        blocks = [[self._print(expr.blocks[r, c], **kwargs)
                        for c in range(ncols)]
                        for r in range(nrows)]
        return aet.join(0, *[aet.join(1, *row) for row in blocks])


    def _print_slice(self, expr, **kwargs):
        return slice(*[self._print(i, **kwargs)
                        if isinstance(i, sympy.Basic) else i
                        for i in (expr.start, expr.stop, expr.step)])

    def _print_Pi(self, expr, **kwargs):
        return 3.141592653589793

    def _print_Piecewise(self, expr, **kwargs):
        import numpy as np
        e, cond = expr.args[0].args  # First condition and corresponding value

        # Print conditional expression and value for first condition
        p_cond = self._print(cond, **kwargs)
        p_e = self._print(e, **kwargs)

        # One condition only
        if len(expr.args) == 1:
            # Return value if condition else NaN
            return aet.switch(p_cond, p_e, np.nan)

        # Return value_1 if condition_1 else evaluate remaining conditions
        p_remaining = self._print(sympy.Piecewise(*expr.args[1:]), **kwargs)
        return aet.switch(p_cond, p_e, p_remaining)

    def _print_Rational(self, expr, **kwargs):
        return aet.true_div(self._print(expr.p, **kwargs),
                            self._print(expr.q, **kwargs))

    def _print_Integer(self, expr, **kwargs):
        return expr.p

    def _print_factorial(self, expr, **kwargs):
        return self._print(sympy.gamma(expr.args[0] + 1), **kwargs)

    def _print_Derivative(self, deriv, **kwargs):
        from aesara.gradient import Rop

        rv = self._print(deriv.expr, **kwargs)
        for var in deriv.variables:
            var = self._print(var, **kwargs)
            rv = Rop(rv, var, aet.ones_like(var))
        return rv

    def emptyPrinter(self, expr):
        return expr

    def doprint(self, expr, dtypes=None, broadcastables=None):
        """ Convert a SymPy expression to a Aesara graph variable.

        The ``dtypes`` and ``broadcastables`` arguments are used to specify the
        data type, dimension, and broadcasting behavior of the Aesara variables
        corresponding to the free symbols in ``expr``. Each is a mapping from
        SymPy symbols to the value of the corresponding argument to
        ``aesara.tensor.var.TensorVariable``.

        See the corresponding `documentation page`__ for more information on
        broadcasting in Aesara.

        .. __: https://aesara.readthedocs.io/en/latest/tutorial/broadcasting.html

        Parameters
        ==========

        expr : sympy.core.expr.Expr
            SymPy expression to print.

        dtypes : dict
            Mapping from SymPy symbols to Aesara datatypes to use when creating
            new Aesara variables for those symbols. Corresponds to the ``dtype``
            argument to ``aesara.tensor.var.TensorVariable``. Defaults to ``'floatX'``
            for symbols not included in the mapping.

        broadcastables : dict
            Mapping from SymPy symbols to the value of the ``broadcastable``
            argument to ``aesara.tensor.var.TensorVariable`` to use when creating Aesara
            variables for those symbols. Defaults to the empty tuple for symbols
            not included in the mapping (resulting in a scalar).

        Returns
        =======

        aesara.graph.basic.Variable
            A variable corresponding to the expression's value in a Aesara
            symbolic expression graph.

        """
        if dtypes is None:
            dtypes = {}
        if broadcastables is None:
            broadcastables = {}

        return self._print(expr, dtypes=dtypes, broadcastables=broadcastables)


global_cache = {}  # type: Dict[Any, Any]


def aesara_code(expr, cache=None, **kwargs):
    """
    Convert a SymPy expression into a Aesara graph variable.

    Parameters
    ==========

    expr : sympy.core.expr.Expr
        SymPy expression object to convert.

    cache : dict
        Cached Aesara variables (see :class:`AesaraPrinter.cache
        <AesaraPrinter>`). Defaults to the module-level global cache.

    dtypes : dict
        Passed to :meth:`.AesaraPrinter.doprint`.

    broadcastables : dict
        Passed to :meth:`.AesaraPrinter.doprint`.

    Returns
    =======

    aesara.graph.basic.Variable
        A variable corresponding to the expression's value in a Aesara symbolic
        expression graph.

    """
    if not aesara:
        raise ImportError("aesara is required for aesara_code")

    if cache is None:
        cache = global_cache

    return AesaraPrinter(cache=cache, settings={}).doprint(expr, **kwargs)


def dim_handling(inputs, dim=None, dims=None, broadcastables=None):
    r"""
    Get value of ``broadcastables`` argument to :func:`.aesara_code` from
    keyword arguments to :func:`.aesara_function`.

    Included for backwards compatibility.

    Parameters
    ==========

    inputs
        Sequence of input symbols.

    dim : int
        Common number of dimensions for all inputs. Overrides other arguments
        if given.

    dims : dict
        Mapping from input symbols to number of dimensions. Overrides
        ``broadcastables`` argument if given.

    broadcastables : dict
        Explicit value of ``broadcastables`` argument to
        :meth:`.AesaraPrinter.doprint`. If not None function will return this value unchanged.

    Returns
    =======
    dict
        Dictionary mapping elements of ``inputs`` to their "broadcastable"
        values (tuple of ``bool``\ s).
    """
    if dim is not None:
        return {s: (False,) * dim for s in inputs}

    if dims is not None:
        maxdim = max(dims.values())
        return {
            s: (False,) * d + (True,) * (maxdim - d)
            for s, d in dims.items()
        }

    if broadcastables is not None:
        return broadcastables

    return {}


def aesara_function(inputs, outputs, scalar=False, *,
        dim=None, dims=None, broadcastables=None, **kwargs):
    """
    Create a Aesara function from SymPy expressions.

    The inputs and outputs are converted to Aesara variables using
    :func:`.aesara_code` and then passed to ``aesara.function``.

    Parameters
    ==========

    inputs
        Sequence of symbols which constitute the inputs of the function.

    outputs
        Sequence of expressions which constitute the outputs(s) of the
        function. The free symbols of each expression must be a subset of
        ``inputs``.

    scalar : bool
        Convert 0-dimensional arrays in output to scalars. This will return a
        Python wrapper function around the Aesara function object.

    cache : dict
        Cached Aesara variables (see :class:`AesaraPrinter.cache
        <AesaraPrinter>`). Defaults to the module-level global cache.

    dtypes : dict
        Passed to :meth:`.AesaraPrinter.doprint`.

    broadcastables : dict
        Passed to :meth:`.AesaraPrinter.doprint`.

    dims : dict
        Alternative to ``broadcastables`` argument. Mapping from elements of
        ``inputs`` to integers indicating the dimension of their associated
        arrays/tensors. Overrides ``broadcastables`` argument if given.

    dim : int
        Another alternative to the ``broadcastables`` argument. Common number of
        dimensions to use for all arrays/tensors.
        ``aesara_function([x, y], [...], dim=2)`` is equivalent to using
        ``broadcastables={x: (False, False), y: (False, False)}``.

    Returns
    =======
    callable
        A callable object which takes values of ``inputs`` as positional
        arguments and returns an output array for each of the expressions
        in ``outputs``. If ``outputs`` is a single expression the function will
        return a Numpy array, if it is a list of multiple expressions the
        function will return a list of arrays. See description of the ``squeeze``
        argument above for the behavior when a single output is passed in a list.
        The returned object will either be an instance of
        ``aesara.compile.function.types.Function`` or a Python wrapper
        function around one. In both cases, the returned value will have a
        ``aesara_function`` attribute which points to the return value of
        ``aesara.function``.

    Examples
    ========

    >>> from sympy.abc import x, y, z
    >>> from sympy.printing.aesaracode import aesara_function

    A simple function with one input and one output:

    >>> f1 = aesara_function([x], [x**2 - 1], scalar=True)
    >>> f1(3)
    8.0

    A function with multiple inputs and one output:

    >>> f2 = aesara_function([x, y, z], [(x**z + y**z)**(1/z)], scalar=True)
    >>> f2(3, 4, 2)
    5.0

    A function with multiple inputs and multiple outputs:

    >>> f3 = aesara_function([x, y], [x**2 + y**2, x**2 - y**2], scalar=True)
    >>> f3(2, 3)
    [13.0, -5.0]

    See also
    ========

    dim_handling

    """
    if not aesara:
        raise ImportError("Aesara is required for aesara_function")

    # Pop off non-aesara keyword args
    cache = kwargs.pop('cache', {})
    dtypes = kwargs.pop('dtypes', {})

    broadcastables = dim_handling(
        inputs, dim=dim, dims=dims, broadcastables=broadcastables,
    )

    # Print inputs/outputs
    code = partial(aesara_code, cache=cache, dtypes=dtypes,
                   broadcastables=broadcastables)
    tinputs = list(map(code, inputs))
    toutputs = list(map(code, outputs))

    #fix constant expressions as variables
    toutputs = [output if isinstance(output, aesara.graph.basic.Variable) else aet.as_tensor_variable(output) for output in toutputs]

    if len(toutputs) == 1:
        toutputs = toutputs[0]

    # Compile aesara func
    func = aesara.function(tinputs, toutputs, **kwargs)

    is_0d = [len(o.variable.broadcastable) == 0 for o in func.outputs]

    # No wrapper required
    if not scalar or not any(is_0d):
        func.aesara_function = func
        return func

    # Create wrapper to convert 0-dimensional outputs to scalars
    def wrapper(*args):
        out = func(*args)
        # out can be array(1.0) or [array(1.0), array(2.0)]

        if is_sequence(out):
            return [o[()] if is_0d[i] else o for i, o in enumerate(out)]
        else:
            return out[()]

    wrapper.__wrapped__ = func
    wrapper.__doc__ = func.__doc__
    wrapper.aesara_function = func
    return wrapper<|MERGE_RESOLUTION|>--- conflicted
+++ resolved
@@ -51,19 +51,12 @@
             sympy.StrictLessThan: aet.lt,
             sympy.LessThan: aet.le,
             sympy.GreaterThan: aet.ge,
-<<<<<<< HEAD
-            sympy.And: aet.and_,
-            sympy.Or: aet.or_,
-            sympy.Max: aet.maximum,  # SymPy accept >2 inputs, Aesara only 2
-            sympy.Min: aet.minimum,  # SymPy accept >2 inputs, Aesara only 2
-=======
             sympy.And: aet.and_,  # bitwise
             sympy.Or: aet.or_,  # bitwise
             sympy.Not: aet.invert,  # bitwise
             sympy.Xor: aet.xor,  # bitwise
             sympy.Max: aet.maximum,  # Sympy accept >2 inputs, Aesara only 2
             sympy.Min: aet.minimum,  # Sympy accept >2 inputs, Aesara only 2
->>>>>>> 7b0fd3a2
             sympy.conjugate: aet.conj,
             sympy.core.numbers.ImaginaryUnit: lambda:aet.complex(0,1),
             # Matrices
