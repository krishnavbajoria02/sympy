--- conflicted
+++ resolved
@@ -573,20 +573,32 @@
 
 def test_presentation_mathml_integrals():
     assert mpp.doprint(Integral(x, (x, 0, 1))) == \
-        '<mrow><msubsup><mo>&#x222B;</mo><mn>0</mn><mn>1</mn></msubsup><mi>x</mi><mo>&dd;</mo><mi>x</mi></mrow>'
+        '<mrow><msubsup><mo>&#x222B;</mo><mn>0</mn><mn>1</mn></msubsup>'\
+        '<mi>x</mi><mo>&dd;</mo><mi>x</mi></mrow>'
     assert mpp.doprint(Integral(log(x), x)) == \
-        '<mrow><mo>&#x222B;</mo><mrow><mi>log</mi><mfenced><mi>x</mi></mfenced></mrow><mo>&dd;</mo><mi>x</mi></mrow>'
+        '<mrow><mo>&#x222B;</mo><mrow><mi>log</mi><mfenced><mi>x</mi>'\
+        '</mfenced></mrow><mo>&dd;</mo><mi>x</mi></mrow>'
     assert mpp.doprint(Integral(x*y, x, y)) == \
-        '<mrow><mo>&#x222C;</mo><mrow><mi>x</mi><mo>&InvisibleTimes;</mo><mi>y</mi></mrow><mo>&dd;</mo><mi>y</mi><mo>&dd;</mo><mi>x</mi></mrow>'
+        '<mrow><mo>&#x222C;</mo><mrow><mi>x</mi><mo>&InvisibleTimes;</mo>'\
+        '<mi>y</mi></mrow><mo>&dd;</mo><mi>y</mi><mo>&dd;</mo><mi>x</mi></mrow>'
     z, w = symbols('z w')
     assert mpp.doprint(Integral(x*y*z, x, y, z)) == \
-        '<mrow><mo>&#x222D;</mo><mrow><mi>x</mi><mo>&InvisibleTimes;</mo><mi>y</mi><mo>&InvisibleTimes;</mo><mi>z</mi></mrow><mo>&dd;</mo><mi>z</mi><mo>&dd;</mo><mi>y</mi><mo>&dd;</mo><mi>x</mi></mrow>'
+        '<mrow><mo>&#x222D;</mo><mrow><mi>x</mi><mo>&InvisibleTimes;</mo>'\
+        '<mi>y</mi><mo>&InvisibleTimes;</mo><mi>z</mi></mrow><mo>&dd;</mo>'\
+        '<mi>z</mi><mo>&dd;</mo><mi>y</mi><mo>&dd;</mo><mi>x</mi></mrow>'
     assert mpp.doprint(Integral(x*y*z*w, x, y, z, w)) == \
-        '<mrow><mo>&#x222B;</mo><mo>&#x222B;</mo><mo>&#x222B;</mo><mo>&#x222B;</mo><mrow><mi>w</mi><mo>&InvisibleTimes;</mo><mi>x</mi><mo>&InvisibleTimes;</mo><mi>y</mi><mo>&InvisibleTimes;</mo><mi>z</mi></mrow><mo>&dd;</mo><mi>w</mi><mo>&dd;</mo><mi>z</mi><mo>&dd;</mo><mi>y</mi><mo>&dd;</mo><mi>x</mi></mrow>'
+        '<mrow><mo>&#x222B;</mo><mo>&#x222B;</mo><mo>&#x222B;</mo>'\
+        '<mo>&#x222B;</mo><mrow><mi>w</mi><mo>&InvisibleTimes;</mo>'\
+        '<mi>x</mi><mo>&InvisibleTimes;</mo><mi>y</mi>'\
+        '<mo>&InvisibleTimes;</mo><mi>z</mi></mrow><mo>&dd;</mo><mi>w</mi>'\
+        '<mo>&dd;</mo><mi>z</mi><mo>&dd;</mo><mi>y</mi><mo>&dd;</mo><mi>x</mi></mrow>'
     assert mpp.doprint(Integral(x, x, y, (z, 0, 1))) == \
-        '<mrow><msubsup><mo>&#x222B;</mo><mn>0</mn><mn>1</mn></msubsup><mo>&#x222B;</mo><mo>&#x222B;</mo><mi>x</mi><mo>&dd;</mo><mi>z</mi><mo>&dd;</mo><mi>y</mi><mo>&dd;</mo><mi>x</mi></mrow>'
+        '<mrow><msubsup><mo>&#x222B;</mo><mn>0</mn><mn>1</mn></msubsup>'\
+        '<mo>&#x222B;</mo><mo>&#x222B;</mo><mi>x</mi><mo>&dd;</mo><mi>z</mi>'\
+        '<mo>&dd;</mo><mi>y</mi><mo>&dd;</mo><mi>x</mi></mrow>'
     assert mpp.doprint(Integral(x, (x, 0))) == \
-        '<mrow><msup><mo>&#x222B;</mo><mn>0</mn></msup><mi>x</mi><mo>&dd;</mo><mi>x</mi></mrow>'
+        '<mrow><msup><mo>&#x222B;</mo><mn>0</mn></msup><mi>x</mi><mo>&dd;</mo>'\
+        '<mi>x</mi></mrow>'
 
 
 def test_presentation_mathml_matrices():
@@ -958,7 +970,8 @@
     assert mpp.doprint(Tuple(0, 1, 2, 3, 4)) == \
         '<mrow><mfenced><mn>0</mn><mn>1</mn><mn>2</mn><mn>3</mn><mn>4</mn></mfenced></mrow>'
     assert mpp.doprint(Tuple(0, 1, Tuple(2, 3, 4))) == \
-        '<mrow><mfenced><mn>0</mn><mn>1</mn><mrow><mfenced><mn>2</mn><mn>3</mn><mn>4</mn></mfenced></mrow></mfenced></mrow>'
+        '<mrow><mfenced><mn>0</mn><mn>1</mn><mrow><mfenced><mn>2</mn><mn>3'\
+        '</mn><mn>4</mn></mfenced></mrow></mfenced></mrow>'
 
 
 def test_print_re_im():
@@ -968,7 +981,8 @@
     assert mpp.doprint(im(x)) == \
         '<mrow><mi mathvariant="fraktur">I</mi><mfenced><mi>x</mi></mfenced></mrow>'
     assert mpp.doprint(re(x + 1)) == \
-        '<mrow><mrow><mi mathvariant="fraktur">R</mi><mfenced><mi>x</mi></mfenced></mrow><mo>+</mo><mn>1</mn></mrow>'
+        '<mrow><mrow><mi mathvariant="fraktur">R</mi><mfenced><mi>x</mi>'\
+        '</mfenced></mrow><mo>+</mo><mn>1</mn></mrow>'
     assert mpp.doprint(im(x + 1)) == \
         '<mrow><mi mathvariant="fraktur">I</mi><mfenced><mi>x</mi></mfenced></mrow>'
 
@@ -1049,11 +1063,15 @@
 def test_mat_delim_print():
     expr = Matrix([[1, 2], [3, 4]])
     assert mathml(expr, printer='presentation', mat_delim='[') == \
-        '<mfenced close="]" open="["><mtable><mtr><mtd><mn>1</mn></mtd><mtd><mn>2</mn></mtd></mtr><mtr><mtd><mn>3</mn></mtd><mtd><mn>4</mn></mtd></mtr></mtable></mfenced>'
+        '<mfenced close="]" open="["><mtable><mtr><mtd><mn>1</mn></mtd><mtd>'\
+        '<mn>2</mn></mtd></mtr><mtr><mtd><mn>3</mn></mtd><mtd><mn>4</mn>'\
+        '</mtd></mtr></mtable></mfenced>'
     assert mathml(expr, printer='presentation', mat_delim='(') == \
-        '<mfenced><mtable><mtr><mtd><mn>1</mn></mtd><mtd><mn>2</mn></mtd></mtr><mtr><mtd><mn>3</mn></mtd><mtd><mn>4</mn></mtd></mtr></mtable></mfenced>'
+        '<mfenced><mtable><mtr><mtd><mn>1</mn></mtd><mtd><mn>2</mn></mtd>'\
+        '</mtr><mtr><mtd><mn>3</mn></mtd><mtd><mn>4</mn></mtd></mtr></mtable></mfenced>'
     assert mathml(expr, printer='presentation', mat_delim='') == \
-        '<mtable><mtr><mtd><mn>1</mn></mtd><mtd><mn>2</mn></mtd></mtr><mtr><mtd><mn>3</mn></mtd><mtd><mn>4</mn></mtd></mtr></mtable>'
+        '<mtable><mtr><mtd><mn>1</mn></mtd><mtd><mn>2</mn></mtd></mtr><mtr>'\
+        '<mtd><mn>3</mn></mtd><mtd><mn>4</mn></mtd></mtr></mtable>'
 
 
 def test_ln_notation_print():
@@ -1112,13 +1130,21 @@
     f2 = FiniteSet(y, 2, 4)
 
     assert mpp.doprint(Union(f1, f2, evaluate=False)) == \
-    '<mrow><mfenced close="}" open="{"><mn>1</mn><mn>3</mn><mi>x</mi></mfenced><mo>&#x222A;</mo><mfenced close="}" open="{"><mn>2</mn><mn>4</mn><mi>y</mi></mfenced></mrow>'
+    '<mrow><mfenced close="}" open="{"><mn>1</mn><mn>3</mn><mi>x</mi>'\
+    '</mfenced><mo>&#x222A;</mo><mfenced close="}" open="{"><mn>2</mn>'\
+    '<mn>4</mn><mi>y</mi></mfenced></mrow>'
     assert mpp.doprint(Intersection(f1, f2, evaluate=False)) == \
-    '<mrow><mfenced close="}" open="{"><mn>1</mn><mn>3</mn><mi>x</mi></mfenced><mo>&#x2229;</mo><mfenced close="}" open="{"><mn>2</mn><mn>4</mn><mi>y</mi></mfenced></mrow>'
+    '<mrow><mfenced close="}" open="{"><mn>1</mn><mn>3</mn><mi>x</mi>'\
+    '</mfenced><mo>&#x2229;</mo><mfenced close="}" open="{"><mn>2</mn>'\
+    '<mn>4</mn><mi>y</mi></mfenced></mrow>'
     assert mpp.doprint(Complement(f1, f2, evaluate=False)) == \
-    '<mrow><mfenced close="}" open="{"><mn>1</mn><mn>3</mn><mi>x</mi></mfenced><mo>&#x2216;</mo><mfenced close="}" open="{"><mn>2</mn><mn>4</mn><mi>y</mi></mfenced></mrow>'
+    '<mrow><mfenced close="}" open="{"><mn>1</mn><mn>3</mn><mi>x</mi>'\
+    '</mfenced><mo>&#x2216;</mo><mfenced close="}" open="{"><mn>2</mn>'\
+    '<mn>4</mn><mi>y</mi></mfenced></mrow>'
     assert mpp.doprint(SymmetricDifference(f1, f2, evaluate=False)) == \
-    '<mrow><mfenced close="}" open="{"><mn>1</mn><mn>3</mn><mi>x</mi></mfenced><mo>&#x2206;</mo><mfenced close="}" open="{"><mn>2</mn><mn>4</mn><mi>y</mi></mfenced></mrow>'
+    '<mrow><mfenced close="}" open="{"><mn>1</mn><mn>3</mn><mi>x</mi>'\
+    '</mfenced><mo>&#x2206;</mo><mfenced close="}" open="{"><mn>2</mn>'\
+    '<mn>4</mn><mi>y</mi></mfenced></mrow>'
 
 
 def test_print_logic():
@@ -1134,17 +1160,25 @@
         '<mrow><mi>x</mi><mo>&#x21D4;</mo><mi>y</mi></mrow>'
 
     assert mpp.doprint(And(Eq(x, y), x > 4)) == \
-        '<mrow><mrow><mi>x</mi><mo>=</mo><mi>y</mi></mrow><mo>&#x2227;</mo><mrow><mi>x</mi><mo>></mo><mn>4</mn></mrow></mrow>'
+        '<mrow><mrow><mi>x</mi><mo>=</mo><mi>y</mi></mrow><mo>&#x2227;</mo>'\
+        '<mrow><mi>x</mi><mo>></mo><mn>4</mn></mrow></mrow>'
     assert mpp.doprint(And(Eq(x, 3), y < 3, x > y + 1)) == \
-        '<mrow><mrow><mi>x</mi><mo>=</mo><mn>3</mn></mrow><mo>&#x2227;</mo><mrow><mi>x</mi><mo>></mo><mrow><mi>y</mi><mo>+</mo><mn>1</mn></mrow></mrow><mo>&#x2227;</mo><mrow><mi>y</mi><mo><</mo><mn>3</mn></mrow></mrow>'
+        '<mrow><mrow><mi>x</mi><mo>=</mo><mn>3</mn></mrow><mo>&#x2227;</mo>'\
+        '<mrow><mi>x</mi><mo>></mo><mrow><mi>y</mi><mo>+</mo><mn>1</mn></mrow>'\
+        '</mrow><mo>&#x2227;</mo><mrow><mi>y</mi><mo><</mo><mn>3</mn></mrow></mrow>'
     assert mpp.doprint(Or(Eq(x, y), x > 4)) == \
-        '<mrow><mrow><mi>x</mi><mo>=</mo><mi>y</mi></mrow><mo>&#x2228;</mo><mrow><mi>x</mi><mo>></mo><mn>4</mn></mrow></mrow>'
+        '<mrow><mrow><mi>x</mi><mo>=</mo><mi>y</mi></mrow><mo>&#x2228;</mo>'\
+        '<mrow><mi>x</mi><mo>></mo><mn>4</mn></mrow></mrow>'
     assert mpp.doprint(And(Eq(x, 3), Or(y < 3, x > y + 1))) == \
-        '<mrow><mrow><mi>x</mi><mo>=</mo><mn>3</mn></mrow><mo>&#x2227;</mo><mfenced><mrow><mrow><mi>x</mi><mo>></mo><mrow><mi>y</mi><mo>+</mo><mn>1</mn></mrow></mrow><mo>&#x2228;</mo><mrow><mi>y</mi><mo><</mo><mn>3</mn></mrow></mrow></mfenced></mrow>'
+        '<mrow><mrow><mi>x</mi><mo>=</mo><mn>3</mn></mrow><mo>&#x2227;</mo>'\
+        '<mfenced><mrow><mrow><mi>x</mi><mo>></mo><mrow><mi>y</mi><mo>+</mo>'\
+        '<mn>1</mn></mrow></mrow><mo>&#x2228;</mo><mrow><mi>y</mi><mo><</mo>'\
+        '<mn>3</mn></mrow></mrow></mfenced></mrow>'
 
     assert mpp.doprint(Not(x)) == '<mrow><mo>&#xAC;</mo><mi>x</mi></mrow>'
     assert mpp.doprint(Not(And(x, y))) == \
-        '<mrow><mo>&#xAC;</mo><mfenced><mrow><mi>x</mi><mo>&#x2227;</mo><mi>y</mi></mrow></mfenced></mrow>'
+        '<mrow><mo>&#xAC;</mo><mfenced><mrow><mi>x</mi><mo>&#x2227;</mo>'\
+        '<mi>y</mi></mrow></mfenced></mrow>'
 
 
 def test_root_notation_print():
@@ -1192,7 +1226,8 @@
     assert mpp.doprint(binomial(x, y)) == \
         '<mfenced><mfrac linethickness="0"><mi>x</mi><mi>y</mi></mfrac></mfenced>'
     assert mpp.doprint(binomial(4, x + y)) == \
-        '<mfenced><mfrac linethickness="0"><mn>4</mn><mrow><mi>x</mi><mo>+</mo><mi>y</mi></mrow></mfrac></mfenced>'
+        '<mfenced><mfrac linethickness="0"><mn>4</mn><mrow><mi>x</mi>'\
+        '<mo>+</mo><mi>y</mi></mrow></mfrac></mfenced>'
 
 
 def test_print_floor():
@@ -1210,10 +1245,12 @@
 def test_print_Lambda():
     expr = Lambda(x, x+1)
     assert mathml(expr, printer='presentation') == \
-        '<mfenced><mrow><mi>x</mi><mo>&#x21A6;</mo><mrow><mi>x</mi><mo>+</mo><mn>1</mn></mrow></mrow></mfenced>'
+        '<mfenced><mrow><mi>x</mi><mo>&#x21A6;</mo><mrow><mi>x</mi><mo>+</mo>'\
+        '<mn>1</mn></mrow></mrow></mfenced>'
     expr = Lambda((x, y), x + y)
     assert mathml(expr, printer='presentation') == \
-        '<mfenced><mrow><mrow><mfenced><mi>x</mi><mi>y</mi></mfenced></mrow><mo>&#x21A6;</mo><mrow><mi>x</mi><mo>+</mo><mi>y</mi></mrow></mrow></mfenced>'
+        '<mfenced><mrow><mrow><mfenced><mi>x</mi><mi>y</mi></mfenced></mrow>'\
+        '<mo>&#x21A6;</mo><mrow><mi>x</mi><mo>+</mo><mi>y</mi></mrow></mrow></mfenced>'
 
 
 def test_print_conjugate():
@@ -1239,13 +1276,17 @@
     assert mpp.doprint(Range(0, 30, 1)) == \
         '<mfenced close="}" open="{"><mn>0</mn><mn>1</mn><mi>&#8230;</mi><mn>29</mn></mfenced>'
     assert mpp.doprint(Range(30, 1, -1)) == \
-        '<mfenced close="}" open="{"><mn>30</mn><mn>29</mn><mi>&#8230;</mi><mn>2</mn></mfenced>'
+        '<mfenced close="}" open="{"><mn>30</mn><mn>29</mn><mi>&#8230;</mi>'\
+        '<mn>2</mn></mfenced>'
     assert mpp.doprint(Range(0, oo, 2)) == \
-        '<mfenced close="}" open="{"><mn>0</mn><mn>2</mn><mi>&#8230;</mi><mi>&#x221E;</mi></mfenced>'
+        '<mfenced close="}" open="{"><mn>0</mn><mn>2</mn><mi>&#8230;</mi>'\
+        '<mi>&#x221E;</mi></mfenced>'
     assert mpp.doprint(Range(oo, -2, -2)) == \
-        '<mfenced close="}" open="{"><mi>&#x221E;</mi><mi>&#8230;</mi><mn>2</mn><mn>0</mn></mfenced>'
+        '<mfenced close="}" open="{"><mi>&#x221E;</mi><mi>&#8230;</mi>'\
+        '<mn>2</mn><mn>0</mn></mfenced>'
     assert mpp.doprint(Range(-2, -oo, -1)) == \
-        '<mfenced close="}" open="{"><mn>-2</mn><mn>-3</mn><mi>&#8230;</mi><mrow><mo>-</mo><mi>&#x221E;</mi></mrow></mfenced>'
+        '<mfenced close="}" open="{"><mn>-2</mn><mn>-3</mn><mi>&#8230;</mi>'\
+        '<mrow><mo>-</mo><mi>&#x221E;</mi></mrow></mfenced>'
 
 
 def test_print_exp():
@@ -1259,11 +1300,13 @@
     assert mpp.doprint(Min(x, y)) == \
         '<mrow><mo>min</mo><mfenced><mi>x</mi><mi>y</mi></mfenced></mrow>'
     assert mpp.doprint(Min(x, 2, x**3)) == \
-        '<mrow><mo>min</mo><mfenced><mn>2</mn><mi>x</mi><msup><mi>x</mi><mn>3</mn></msup></mfenced></mrow>'
+        '<mrow><mo>min</mo><mfenced><mn>2</mn><mi>x</mi><msup><mi>x</mi>'\
+        '<mn>3</mn></msup></mfenced></mrow>'
     assert mpp.doprint(Max(x, y)) == \
         '<mrow><mo>max</mo><mfenced><mi>x</mi><mi>y</mi></mfenced></mrow>'
     assert mpp.doprint(Max(x, 2, x**3)) == \
-        '<mrow><mo>max</mo><mfenced><mn>2</mn><mi>x</mi><msup><mi>x</mi><mn>3</mn></msup></mfenced></mrow>'
+        '<mrow><mo>max</mo><mfenced><mn>2</mn><mi>x</mi><msup><mi>x</mi>'\
+        '<mn>3</mn></msup></mfenced></mrow>'
 
 
 def test_print_matrix_symbol():
@@ -1290,62 +1333,145 @@
         '<msub><mi>a</mi><mfenced><mi>b</mi><mi>c</mi><mi>d</mi></mfenced></msub>'
     assert mathml(IndexedBase(a)[b]*IndexedBase(c)[d]*IndexedBase(e),
                   printer='presentation') == \
-                  '<mrow><msub><mi>a</mi><mi>b</mi></msub><mo>&InvisibleTimes;</mo><msub><mi>c</mi><mi>d</mi></msub><mo>&InvisibleTimes;</mo><mi>e</mi></mrow>'
+                  '<mrow><msub><mi>a</mi><mi>b</mi></msub><mo>&InvisibleTimes;'\
+                  '</mo><msub><mi>c</mi><mi>d</mi></msub><mo>&InvisibleTimes;</mo><mi>e</mi></mrow>'
 
 
 def test_print_Indexed():
-<<<<<<< HEAD
-    a,b,c = symbols('a b c')
-    assert mathml(IndexedBase(a),printer = 'presentation') == '<mi>a</mi>'
-    assert mathml(IndexedBase(a/b),printer = 'presentation') == '<mrow><mfrac><mi>a</mi><mi>b</mi></mfrac></mrow>'
-    assert mathml(IndexedBase((a,b)),printer = 'presentation') == '<mrow><mfenced><mi>a</mi><mi>b</mi></mfenced></mrow>'
-
-
-def test_print_Vector():
-    ACS = CoordSys3D('A')
-    assert mathml(Cross(ACS.i, ACS.j*ACS.x*3 + ACS.k), printer='presentation') == \
-    '<mrow><msub><mover><mi mathvariant="bold">i</mi><mo>^</mo></mover><mi mathvariant="bold">A</mi></msub><mo>&#xD7;</mo><mfenced><mrow><mfenced><mrow><mn>3</mn><mo>&InvisibleTimes;</mo><msub><mi mathvariant="bold">x</mi><mi mathvariant="bold">A</mi></msub></mrow></mfenced><mo>&InvisibleTimes;</mo><msub><mover><mi mathvariant="bold">j</mi><mo>^</mo></mover><mi mathvariant="bold">A</mi></msub><mo>+</mo><msub><mover><mi mathvariant="bold">k</mi><mo>^</mo></mover><mi mathvariant="bold">A</mi></msub></mrow></mfenced></mrow>'
-    assert mathml(Cross(ACS.i, ACS.j), printer='presentation') == \
-    '<mrow><msub><mover><mi mathvariant="bold">i</mi><mo>^</mo></mover><mi mathvariant="bold">A</mi></msub><mo>&#xD7;</mo><msub><mover><mi mathvariant="bold">j</mi><mo>^</mo></mover><mi mathvariant="bold">A</mi></msub></mrow>'
-    assert mathml(x*Cross(ACS.i, ACS.j), printer='presentation') == \
-    '<mrow><mi>x</mi><mo>&InvisibleTimes;</mo><mrow><msub><mover><mi mathvariant="bold">i</mi><mo>^</mo></mover><mi mathvariant="bold">A</mi></msub><mo>&#xD7;</mo><msub><mover><mi mathvariant="bold">j</mi><mo>^</mo></mover><mi mathvariant="bold">A</mi></msub></mrow></mrow>'
-    assert mathml(Cross(x*ACS.i, ACS.j), printer='presentation') == \
-    '<mrow><mo>-</mo><mrow><msub><mover><mi mathvariant="bold">j</mi><mo>^</mo></mover><mi mathvariant="bold">A</mi></msub><mo>&#xD7;</mo><mfenced><mrow><mfenced><mi>x</mi></mfenced><mo>&InvisibleTimes;</mo><msub><mover><mi mathvariant="bold">i</mi><mo>^</mo></mover><mi mathvariant="bold">A</mi></msub></mrow></mfenced></mrow></mrow>'
-    assert mathml(Curl(3*ACS.x*ACS.j), printer='presentation') == \
-    '<mrow><mo>&#x2207;</mo><mo>&#xD7;</mo><mfenced><mrow><mfenced><mrow><mn>3</mn><mo>&InvisibleTimes;</mo><msub><mi mathvariant="bold">x</mi><mi mathvariant="bold">A</mi></msub></mrow></mfenced><mo>&InvisibleTimes;</mo><msub><mover><mi mathvariant="bold">j</mi><mo>^</mo></mover><mi mathvariant="bold">A</mi></msub></mrow></mfenced></mrow>'
-    assert mathml(Curl(3*x*ACS.x*ACS.j), printer='presentation') == \
-    '<mrow><mo>&#x2207;</mo><mo>&#xD7;</mo><mfenced><mrow><mfenced><mrow><mn>3</mn><mo>&InvisibleTimes;</mo><msub><mi mathvariant="bold">x</mi><mi mathvariant="bold">A</mi></msub><mo>&InvisibleTimes;</mo><mi>x</mi></mrow></mfenced><mo>&InvisibleTimes;</mo><msub><mover><mi mathvariant="bold">j</mi><mo>^</mo></mover><mi mathvariant="bold">A</mi></msub></mrow></mfenced></mrow>'
-    assert mathml(x*Curl(3*ACS.x*ACS.j), printer='presentation') == \
-    '<mrow><mi>x</mi><mo>&InvisibleTimes;</mo><mrow><mo>&#x2207;</mo><mo>&#xD7;</mo><mfenced><mrow><mfenced><mrow><mn>3</mn><mo>&InvisibleTimes;</mo><msub><mi mathvariant="bold">x</mi><mi mathvariant="bold">A</mi></msub></mrow></mfenced><mo>&InvisibleTimes;</mo><msub><mover><mi mathvariant="bold">j</mi><mo>^</mo></mover><mi mathvariant="bold">A</mi></msub></mrow></mfenced></mrow></mrow>'
-    assert mathml(Curl(3*x*ACS.x*ACS.j + ACS.i), printer='presentation') == \
-    '<mrow><mo>&#x2207;</mo><mo>&#xD7;</mo><mfenced><mrow><msub><mover><mi mathvariant="bold">i</mi><mo>^</mo></mover><mi mathvariant="bold">A</mi></msub><mo>+</mo><mfenced><mrow><mn>3</mn><mo>&InvisibleTimes;</mo><msub><mi mathvariant="bold">x</mi><mi mathvariant="bold">A</mi></msub><mo>&InvisibleTimes;</mo><mi>x</mi></mrow></mfenced><mo>&InvisibleTimes;</mo><msub><mover><mi mathvariant="bold">j</mi><mo>^</mo></mover><mi mathvariant="bold">A</mi></msub></mrow></mfenced></mrow>'
-    assert mathml(Divergence(3*ACS.x*ACS.j), printer='presentation') == \
-    '<mrow><mo>&#x2207;</mo><mo>&#xB7;</mo><mfenced><mrow><mfenced><mrow><mn>3</mn><mo>&InvisibleTimes;</mo><msub><mi mathvariant="bold">x</mi><mi mathvariant="bold">A</mi></msub></mrow></mfenced><mo>&InvisibleTimes;</mo><msub><mover><mi mathvariant="bold">j</mi><mo>^</mo></mover><mi mathvariant="bold">A</mi></msub></mrow></mfenced></mrow>'
-    assert mathml(x*Divergence(3*ACS.x*ACS.j), printer='presentation') == \
-    '<mrow><mi>x</mi><mo>&InvisibleTimes;</mo><mrow><mo>&#x2207;</mo><mo>&#xB7;</mo><mfenced><mrow><mfenced><mrow><mn>3</mn><mo>&InvisibleTimes;</mo><msub><mi mathvariant="bold">x</mi><mi mathvariant="bold">A</mi></msub></mrow></mfenced><mo>&InvisibleTimes;</mo><msub><mover><mi mathvariant="bold">j</mi><mo>^</mo></mover><mi mathvariant="bold">A</mi></msub></mrow></mfenced></mrow></mrow>'
-    assert mathml(Divergence(3*x*ACS.x*ACS.j + ACS.i), printer='presentation') == \
-    '<mrow><mo>&#x2207;</mo><mo>&#xB7;</mo><mfenced><mrow><msub><mover><mi mathvariant="bold">i</mi><mo>^</mo></mover><mi mathvariant="bold">A</mi></msub><mo>+</mo><mfenced><mrow><mn>3</mn><mo>&InvisibleTimes;</mo><msub><mi mathvariant="bold">x</mi><mi mathvariant="bold">A</mi></msub><mo>&InvisibleTimes;</mo><mi>x</mi></mrow></mfenced><mo>&InvisibleTimes;</mo><msub><mover><mi mathvariant="bold">j</mi><mo>^</mo></mover><mi mathvariant="bold">A</mi></msub></mrow></mfenced></mrow>'
-    assert mathml(Dot(ACS.i, ACS.j*ACS.x*3+ACS.k), printer='presentation') == \
-    '<mrow><msub><mover><mi mathvariant="bold">i</mi><mo>^</mo></mover><mi mathvariant="bold">A</mi></msub><mo>&#xB7;</mo><mfenced><mrow><mfenced><mrow><mn>3</mn><mo>&InvisibleTimes;</mo><msub><mi mathvariant="bold">x</mi><mi mathvariant="bold">A</mi></msub></mrow></mfenced><mo>&InvisibleTimes;</mo><msub><mover><mi mathvariant="bold">j</mi><mo>^</mo></mover><mi mathvariant="bold">A</mi></msub><mo>+</mo><msub><mover><mi mathvariant="bold">k</mi><mo>^</mo></mover><mi mathvariant="bold">A</mi></msub></mrow></mfenced></mrow>'
-    assert mathml(Dot(ACS.i, ACS.j), printer='presentation') == \
-    '<mrow><msub><mover><mi mathvariant="bold">i</mi><mo>^</mo></mover><mi mathvariant="bold">A</mi></msub><mo>&#xB7;</mo><msub><mover><mi mathvariant="bold">j</mi><mo>^</mo></mover><mi mathvariant="bold">A</mi></msub></mrow>'
-    assert mathml(Dot(x*ACS.i, ACS.j), printer='presentation') == \
-    '<mrow><msub><mover><mi mathvariant="bold">j</mi><mo>^</mo></mover><mi mathvariant="bold">A</mi></msub><mo>&#xB7;</mo><mfenced><mrow><mfenced><mi>x</mi></mfenced><mo>&InvisibleTimes;</mo><msub><mover><mi mathvariant="bold">i</mi><mo>^</mo></mover><mi mathvariant="bold">A</mi></msub></mrow></mfenced></mrow>'
-    assert mathml(x*Dot(ACS.i, ACS.j), printer='presentation') == \
-    '<mrow><mi>x</mi><mo>&InvisibleTimes;</mo><mrow><msub><mover><mi mathvariant="bold">i</mi><mo>^</mo></mover><mi mathvariant="bold">A</mi></msub><mo>&#xB7;</mo><msub><mover><mi mathvariant="bold">j</mi><mo>^</mo></mover><mi mathvariant="bold">A</mi></msub></mrow></mrow>'
-    assert mathml(Gradient(ACS.x), printer='presentation') == \
-    '<mrow><mo>&#x2207;</mo><msub><mi mathvariant="bold">x</mi><mi mathvariant="bold">A</mi></msub></mrow>'
-    assert mathml(Gradient(ACS.x + 3*ACS.y), printer='presentation') == \
-    '<mrow><mo>&#x2207;</mo><mfenced><mrow><msub><mi mathvariant="bold">x</mi><mi mathvariant="bold">A</mi></msub><mo>+</mo><mrow><mn>3</mn><mo>&InvisibleTimes;</mo><msub><mi mathvariant="bold">y</mi><mi mathvariant="bold">A</mi></msub></mrow></mrow></mfenced></mrow>'
-    assert mathml(x*Gradient(ACS.x), printer='presentation') == \
-    '<mrow><mi>x</mi><mo>&InvisibleTimes;</mo><mrow><mo>&#x2207;</mo><msub><mi mathvariant="bold">x</mi><mi mathvariant="bold">A</mi></msub></mrow></mrow>'
-    assert mathml(Gradient(x*ACS.x), printer='presentation') == \
-    '<mrow><mo>&#x2207;</mo><mfenced><mrow><msub><mi mathvariant="bold">x</mi><mi mathvariant="bold">A</mi></msub><mo>&InvisibleTimes;</mo><mi>x</mi></mrow></mfenced></mrow>'
-=======
     a, b, c = symbols('a b c')
     assert mathml(IndexedBase(a), printer='presentation') == '<mi>a</mi>'
     assert mathml(IndexedBase(a/b), printer='presentation') == \
         '<mrow><mfrac><mi>a</mi><mi>b</mi></mfrac></mrow>'
     assert mathml(IndexedBase((a, b)), printer='presentation') == \
         '<mrow><mfenced><mi>a</mi><mi>b</mi></mfenced></mrow>'
->>>>>>> 93a65b9b
+
+
+def test_print_Vector():
+    ACS = CoordSys3D('A')
+    assert mathml(Cross(ACS.i, ACS.j*ACS.x*3 + ACS.k), printer='presentation') == \
+        '<mrow><msub><mover><mi mathvariant="bold">i</mi><mo>^</mo></mover>'\
+        '<mi mathvariant="bold">A</mi></msub><mo>&#xD7;</mo><mfenced><mrow>'\
+        '<mfenced><mrow><mn>3</mn><mo>&InvisibleTimes;</mo><msub>'\
+        '<mi mathvariant="bold">x</mi><mi mathvariant="bold">A</mi></msub>'\
+        '</mrow></mfenced><mo>&InvisibleTimes;</mo><msub><mover>'\
+        '<mi mathvariant="bold">j</mi><mo>^</mo></mover>'\
+        '<mi mathvariant="bold">A</mi></msub><mo>+</mo><msub><mover>'\
+        '<mi mathvariant="bold">k</mi><mo>^</mo></mover><mi mathvariant="bold">'\
+        'A</mi></msub></mrow></mfenced></mrow>'
+    assert mathml(Cross(ACS.i, ACS.j), printer='presentation') == \
+        '<mrow><msub><mover><mi mathvariant="bold">i</mi><mo>^</mo></mover>'\
+        '<mi mathvariant="bold">A</mi></msub><mo>&#xD7;</mo><msub><mover>'\
+        '<mi mathvariant="bold">j</mi><mo>^</mo></mover>'\
+        '<mi mathvariant="bold">A</mi></msub></mrow>'
+    assert mathml(x*Cross(ACS.i, ACS.j), printer='presentation') == \
+        '<mrow><mi>x</mi><mo>&InvisibleTimes;</mo><mrow><msub><mover>'\
+        '<mi mathvariant="bold">i</mi><mo>^</mo></mover>'\
+        '<mi mathvariant="bold">A</mi></msub><mo>&#xD7;</mo><msub><mover>'\
+        '<mi mathvariant="bold">j</mi><mo>^</mo></mover>'\
+        '<mi mathvariant="bold">A</mi></msub></mrow></mrow>'
+    assert mathml(Cross(x*ACS.i, ACS.j), printer='presentation') == \
+        '<mrow><mo>-</mo><mrow><msub><mover><mi mathvariant="bold">j</mi>'\
+        '<mo>^</mo></mover><mi mathvariant="bold">A</mi></msub>'\
+        '<mo>&#xD7;</mo><mfenced><mrow><mfenced><mi>x</mi></mfenced>'\
+        '<mo>&InvisibleTimes;</mo><msub><mover><mi mathvariant="bold">i</mi>'\
+        '<mo>^</mo></mover><mi mathvariant="bold">A</mi></msub></mrow>'\
+        '</mfenced></mrow></mrow>'
+    assert mathml(Curl(3*ACS.x*ACS.j), printer='presentation') == \
+        '<mrow><mo>&#x2207;</mo><mo>&#xD7;</mo><mfenced><mrow><mfenced><mrow>'\
+        '<mn>3</mn><mo>&InvisibleTimes;</mo><msub>'\
+        '<mi mathvariant="bold">x</mi><mi mathvariant="bold">A</mi></msub>'\
+        '</mrow></mfenced><mo>&InvisibleTimes;</mo><msub><mover>'\
+        '<mi mathvariant="bold">j</mi><mo>^</mo></mover>'\
+        '<mi mathvariant="bold">A</mi></msub></mrow></mfenced></mrow>'
+    assert mathml(Curl(3*x*ACS.x*ACS.j), printer='presentation') == \
+        '<mrow><mo>&#x2207;</mo><mo>&#xD7;</mo><mfenced><mrow><mfenced><mrow>'\
+        '<mn>3</mn><mo>&InvisibleTimes;</mo><msub><mi mathvariant="bold">x'\
+        '</mi><mi mathvariant="bold">A</mi></msub><mo>&InvisibleTimes;</mo>'\
+        '<mi>x</mi></mrow></mfenced><mo>&InvisibleTimes;</mo><msub><mover>'\
+        '<mi mathvariant="bold">j</mi><mo>^</mo></mover>'\
+        '<mi mathvariant="bold">A</mi></msub></mrow></mfenced></mrow>'
+    assert mathml(x*Curl(3*ACS.x*ACS.j), printer='presentation') == \
+        '<mrow><mi>x</mi><mo>&InvisibleTimes;</mo><mrow><mo>&#x2207;</mo>'\
+        '<mo>&#xD7;</mo><mfenced><mrow><mfenced><mrow><mn>3</mn>'\
+        '<mo>&InvisibleTimes;</mo><msub><mi mathvariant="bold">x</mi>'\
+        '<mi mathvariant="bold">A</mi></msub></mrow></mfenced>'\
+        '<mo>&InvisibleTimes;</mo><msub><mover><mi mathvariant="bold">j</mi>'\
+        '<mo>^</mo></mover><mi mathvariant="bold">A</mi></msub></mrow>'\
+        '</mfenced></mrow></mrow>'
+    assert mathml(Curl(3*x*ACS.x*ACS.j + ACS.i), printer='presentation') == \
+        '<mrow><mo>&#x2207;</mo><mo>&#xD7;</mo><mfenced><mrow><msub><mover>'\
+        '<mi mathvariant="bold">i</mi><mo>^</mo></mover>'\
+        '<mi mathvariant="bold">A</mi></msub><mo>+</mo><mfenced><mrow>'\
+        '<mn>3</mn><mo>&InvisibleTimes;</mo><msub><mi mathvariant="bold">x'\
+        '</mi><mi mathvariant="bold">A</mi></msub><mo>&InvisibleTimes;</mo>'\
+        '<mi>x</mi></mrow></mfenced><mo>&InvisibleTimes;</mo><msub><mover>'\
+        '<mi mathvariant="bold">j</mi><mo>^</mo></mover>'\
+        '<mi mathvariant="bold">A</mi></msub></mrow></mfenced></mrow>'
+    assert mathml(Divergence(3*ACS.x*ACS.j), printer='presentation') == \
+        '<mrow><mo>&#x2207;</mo><mo>&#xB7;</mo><mfenced><mrow><mfenced><mrow>'\
+        '<mn>3</mn><mo>&InvisibleTimes;</mo><msub><mi mathvariant="bold">x'\
+        '</mi><mi mathvariant="bold">A</mi></msub></mrow></mfenced>'\
+        '<mo>&InvisibleTimes;</mo><msub><mover><mi mathvariant="bold">j</mi>'\
+        '<mo>^</mo></mover><mi mathvariant="bold">A</mi></msub></mrow></mfenced></mrow>'
+    assert mathml(x*Divergence(3*ACS.x*ACS.j), printer='presentation') == \
+        '<mrow><mi>x</mi><mo>&InvisibleTimes;</mo><mrow><mo>&#x2207;</mo>'\
+        '<mo>&#xB7;</mo><mfenced><mrow><mfenced><mrow><mn>3</mn>'\
+        '<mo>&InvisibleTimes;</mo><msub><mi mathvariant="bold">x</mi>'\
+        '<mi mathvariant="bold">A</mi></msub></mrow></mfenced>'\
+        '<mo>&InvisibleTimes;</mo><msub><mover><mi mathvariant="bold">j</mi>'\
+        '<mo>^</mo></mover><mi mathvariant="bold">A</mi></msub></mrow>'\
+        '</mfenced></mrow></mrow>'
+    assert mathml(Divergence(3*x*ACS.x*ACS.j + ACS.i), printer='presentation') == \
+        '<mrow><mo>&#x2207;</mo><mo>&#xB7;</mo><mfenced><mrow><msub><mover>'\
+        '<mi mathvariant="bold">i</mi><mo>^</mo></mover>'\
+        '<mi mathvariant="bold">A</mi></msub><mo>+</mo><mfenced><mrow>'\
+        '<mn>3</mn><mo>&InvisibleTimes;</mo><msub>'\
+        '<mi mathvariant="bold">x</mi><mi mathvariant="bold">A</mi></msub>'\
+        '<mo>&InvisibleTimes;</mo><mi>x</mi></mrow></mfenced>'\
+        '<mo>&InvisibleTimes;</mo><msub><mover><mi mathvariant="bold">j</mi>'\
+        '<mo>^</mo></mover><mi mathvariant="bold">A</mi></msub></mrow></mfenced></mrow>'
+    assert mathml(Dot(ACS.i, ACS.j*ACS.x*3+ACS.k), printer='presentation') == \
+        '<mrow><msub><mover><mi mathvariant="bold">i</mi><mo>^</mo></mover>'\
+        '<mi mathvariant="bold">A</mi></msub><mo>&#xB7;</mo><mfenced><mrow>'\
+        '<mfenced><mrow><mn>3</mn><mo>&InvisibleTimes;</mo><msub>'\
+        '<mi mathvariant="bold">x</mi><mi mathvariant="bold">A</mi></msub>'\
+        '</mrow></mfenced><mo>&InvisibleTimes;</mo><msub><mover>'\
+        '<mi mathvariant="bold">j</mi><mo>^</mo></mover>'\
+        '<mi mathvariant="bold">A</mi></msub><mo>+</mo><msub><mover>'\
+        '<mi mathvariant="bold">k</mi><mo>^</mo></mover>'\
+        '<mi mathvariant="bold">A</mi></msub></mrow></mfenced></mrow>'
+    assert mathml(Dot(ACS.i, ACS.j), printer='presentation') == \
+        '<mrow><msub><mover><mi mathvariant="bold">i</mi><mo>^</mo></mover>'\
+        '<mi mathvariant="bold">A</mi></msub><mo>&#xB7;</mo><msub><mover>'\
+        '<mi mathvariant="bold">j</mi><mo>^</mo></mover>'\
+        '<mi mathvariant="bold">A</mi></msub></mrow>'
+    assert mathml(Dot(x*ACS.i, ACS.j), printer='presentation') == \
+        '<mrow><msub><mover><mi mathvariant="bold">j</mi><mo>^</mo></mover>'\
+        '<mi mathvariant="bold">A</mi></msub><mo>&#xB7;</mo><mfenced><mrow>'\
+        '<mfenced><mi>x</mi></mfenced><mo>&InvisibleTimes;</mo><msub><mover>'\
+        '<mi mathvariant="bold">i</mi><mo>^</mo></mover>'\
+        '<mi mathvariant="bold">A</mi></msub></mrow></mfenced></mrow>'
+    assert mathml(x*Dot(ACS.i, ACS.j), printer='presentation') == \
+        '<mrow><mi>x</mi><mo>&InvisibleTimes;</mo><mrow><msub><mover>'\
+        '<mi mathvariant="bold">i</mi><mo>^</mo></mover>'\
+        '<mi mathvariant="bold">A</mi></msub><mo>&#xB7;</mo><msub><mover>'\
+        '<mi mathvariant="bold">j</mi><mo>^</mo></mover>'\
+        '<mi mathvariant="bold">A</mi></msub></mrow></mrow>'
+    assert mathml(Gradient(ACS.x), printer='presentation') == \
+        '<mrow><mo>&#x2207;</mo><msub><mi mathvariant="bold">x</mi>'\
+        '<mi mathvariant="bold">A</mi></msub></mrow>'
+    assert mathml(Gradient(ACS.x + 3*ACS.y), printer='presentation') == \
+        '<mrow><mo>&#x2207;</mo><mfenced><mrow><msub><mi mathvariant="bold">'\
+        'x</mi><mi mathvariant="bold">A</mi></msub><mo>+</mo><mrow><mn>3</mn>'\
+        '<mo>&InvisibleTimes;</mo><msub><mi mathvariant="bold">y</mi>'\
+        '<mi mathvariant="bold">A</mi></msub></mrow></mrow></mfenced></mrow>'
+    assert mathml(x*Gradient(ACS.x), printer='presentation') == \
+        '<mrow><mi>x</mi><mo>&InvisibleTimes;</mo><mrow><mo>&#x2207;</mo>'\
+        '<msub><mi mathvariant="bold">x</mi><mi mathvariant="bold">A</mi>'\
+        '</msub></mrow></mrow>'
+    assert mathml(Gradient(x*ACS.x), printer='presentation') == \
+        '<mrow><mo>&#x2207;</mo><mfenced><mrow><msub><mi mathvariant="bold">'\
+        'x</mi><mi mathvariant="bold">A</mi></msub><mo>&InvisibleTimes;</mo>'\
+        '<mi>x</mi></mrow></mfenced></mrow>'
+    assert mathml(Cross(ACS.x, ACS.z) + Cross(ACS.z, ACS.x), printer='presentation') == \
+        '<mover><mi mathvariant="bold">0</mi><mo>^</mo></mover>'