# -*- coding: utf-8 -*-
from sympy import (
    Add, And, Basic, Derivative, Dict, Eq, Equivalent, FF,
    FiniteSet, Function, Ge, Gt, I, Implies, Integral, SingularityFunction,
    Lambda, Le, Limit, Lt, Matrix, Mul, Nand, Ne, Nor, Not, O, Or,
    Pow, Product, QQ, RR, Rational, Ray, rootof, RootSum, S,
    Segment, Subs, Sum, Symbol, Tuple, Trace, Xor, ZZ, conjugate,
    groebner, oo, pi, symbols, ilex, grlex, Range, Contains,
    SeqPer, SeqFormula, SeqAdd, SeqMul, fourier_series, fps, ITE,
    Complement, Interval, Intersection, Union, EulerGamma, GoldenRatio,
    LambertW, airyai, airybi, airyaiprime, airybiprime, fresnelc, fresnels,
    Heaviside, dirichlet_eta)

from sympy.codegen.ast import (Assignment, AddAugmentedAssignment,
    SubAugmentedAssignment, MulAugmentedAssignment, DivAugmentedAssignment, ModAugmentedAssignment)
from sympy.core.compatibility import range, u_decode as u, PY3
from sympy.core.expr import UnevaluatedExpr
from sympy.core.trace import Tr

from sympy.functions import (Abs, Chi, Ci, Ei, KroneckerDelta,
    Piecewise, Shi, Si, atan2, beta, binomial, catalan, ceiling, cos,
    euler, exp, expint, factorial, factorial2, floor, gamma, hyper, log,
    meijerg, sin, sqrt, subfactorial, tan, uppergamma, lerchphi,
    elliptic_k, elliptic_f, elliptic_e, elliptic_pi, DiracDelta, bell,
    bernoulli, fibonacci, tribonacci, lucas, stieltjes, mathieuc, mathieus,
    mathieusprime, mathieucprime)

from sympy.matrices import Adjoint, Inverse, MatrixSymbol, Transpose, KroneckerProduct
from sympy.matrices.expressions import hadamard_power

from sympy.physics import mechanics
from sympy.physics.units import joule, degree
from sympy.printing.pretty import pprint, pretty as xpretty
from sympy.printing.pretty.pretty_symbology import center_accent

from sympy.sets import ImageSet
from sympy.sets.setexpr import SetExpr
from sympy.tensor.array import (ImmutableDenseNDimArray, ImmutableSparseNDimArray,
                                MutableDenseNDimArray, MutableSparseNDimArray, tensorproduct)
from sympy.tensor.functions import TensorProduct
from sympy.tensor.tensor import (TensorIndexType, tensor_indices, TensorHead,
                                 TensorElement, tensor_heads)

from sympy.utilities.pytest import raises, XFAIL

from sympy.vector import CoordSys3D, Gradient, Curl, Divergence, Dot, Cross, Laplacian



import sympy as sym
class lowergamma(sym.lowergamma):
    pass   # testing notation inheritance by a subclass with same name

a, b, c, d, x, y, z, k, n = symbols('a,b,c,d,x,y,z,k,n')
f = Function("f")
th = Symbol('theta')
ph = Symbol('phi')

"""
Expressions whose pretty-printing is tested here:
(A '#' to the right of an expression indicates that its various acceptable
orderings are accounted for by the tests.)


BASIC EXPRESSIONS:

oo
(x**2)
1/x
y*x**-2
x**Rational(-5,2)
(-2)**x
Pow(3, 1, evaluate=False)
(x**2 + x + 1)  #
1-x  #
1-2*x  #
x/y
-x/y
(x+2)/y  #
(1+x)*y  #3
-5*x/(x+10)  # correct placement of negative sign
1 - Rational(3,2)*(x+1)
-(-x + 5)*(-x - 2*sqrt(2) + 5) - (-y + 5)*(-y + 5) # issue 5524


ORDERING:

x**2 + x + 1
1 - x
1 - 2*x
2*x**4 + y**2 - x**2 + y**3


RELATIONAL:

Eq(x, y)
Lt(x, y)
Gt(x, y)
Le(x, y)
Ge(x, y)
Ne(x/(y+1), y**2)  #


RATIONAL NUMBERS:

y*x**-2
y**Rational(3,2) * x**Rational(-5,2)
sin(x)**3/tan(x)**2


FUNCTIONS (ABS, CONJ, EXP, FUNCTION BRACES, FACTORIAL, FLOOR, CEILING):

(2*x + exp(x))  #
Abs(x)
Abs(x/(x**2+1)) #
Abs(1 / (y - Abs(x)))
factorial(n)
factorial(2*n)
subfactorial(n)
subfactorial(2*n)
factorial(factorial(factorial(n)))
factorial(n+1) #
conjugate(x)
conjugate(f(x+1)) #
f(x)
f(x, y)
f(x/(y+1), y) #
f(x**x**x**x**x**x)
sin(x)**2
conjugate(a+b*I)
conjugate(exp(a+b*I))
conjugate( f(1 + conjugate(f(x))) ) #
f(x/(y+1), y)  # denom of first arg
floor(1 / (y - floor(x)))
ceiling(1 / (y - ceiling(x)))


SQRT:

sqrt(2)
2**Rational(1,3)
2**Rational(1,1000)
sqrt(x**2 + 1)
(1 + sqrt(5))**Rational(1,3)
2**(1/x)
sqrt(2+pi)
(2+(1+x**2)/(2+x))**Rational(1,4)+(1+x**Rational(1,1000))/sqrt(3+x**2)


DERIVATIVES:

Derivative(log(x), x, evaluate=False)
Derivative(log(x), x, evaluate=False) + x  #
Derivative(log(x) + x**2, x, y, evaluate=False)
Derivative(2*x*y, y, x, evaluate=False) + x**2  #
beta(alpha).diff(alpha)


INTEGRALS:

Integral(log(x), x)
Integral(x**2, x)
Integral((sin(x))**2 / (tan(x))**2)
Integral(x**(2**x), x)
Integral(x**2, (x,1,2))
Integral(x**2, (x,Rational(1,2),10))
Integral(x**2*y**2, x,y)
Integral(x**2, (x, None, 1))
Integral(x**2, (x, 1, None))
Integral(sin(th)/cos(ph), (th,0,pi), (ph, 0, 2*pi))


MATRICES:

Matrix([[x**2+1, 1], [y, x+y]])  #
Matrix([[x/y, y, th], [0, exp(I*k*ph), 1]])


PIECEWISE:

Piecewise((x,x<1),(x**2,True))

ITE:

ITE(x, y, z)

SEQUENCES (TUPLES, LISTS, DICTIONARIES):

()
[]
{}
(1/x,)
[x**2, 1/x, x, y, sin(th)**2/cos(ph)**2]
(x**2, 1/x, x, y, sin(th)**2/cos(ph)**2)
{x: sin(x)}
{1/x: 1/y, x: sin(x)**2}  #
[x**2]
(x**2,)
{x**2: 1}


LIMITS:

Limit(x, x, oo)
Limit(x**2, x, 0)
Limit(1/x, x, 0)
Limit(sin(x)/x, x, 0)


UNITS:

joule => kg*m**2/s


SUBS:

Subs(f(x), x, ph**2)
Subs(f(x).diff(x), x, 0)
Subs(f(x).diff(x)/y, (x, y), (0, Rational(1, 2)))


ORDER:

O(1)
O(1/x)
O(x**2 + y**2)

"""


def pretty(expr, order=None):
    """ASCII pretty-printing"""
    return xpretty(expr, order=order, use_unicode=False, wrap_line=False)


def upretty(expr, order=None):
    """Unicode pretty-printing"""
    return xpretty(expr, order=order, use_unicode=True, wrap_line=False)


def test_pretty_ascii_str():
    assert pretty( 'xxx' ) == 'xxx'
    assert pretty( "xxx" ) == 'xxx'
    assert pretty( 'xxx\'xxx' ) == 'xxx\'xxx'
    assert pretty( 'xxx"xxx' ) == 'xxx\"xxx'
    assert pretty( 'xxx\"xxx' ) == 'xxx\"xxx'
    assert pretty( "xxx'xxx" ) == 'xxx\'xxx'
    assert pretty( "xxx\'xxx" ) == 'xxx\'xxx'
    assert pretty( "xxx\"xxx" ) == 'xxx\"xxx'
    assert pretty( "xxx\"xxx\'xxx" ) == 'xxx"xxx\'xxx'
    assert pretty( "xxx\nxxx" ) == 'xxx\nxxx'


def test_pretty_unicode_str():
    assert pretty( u'xxx' ) == u'xxx'
    assert pretty( u'xxx' ) == u'xxx'
    assert pretty( u'xxx\'xxx' ) == u'xxx\'xxx'
    assert pretty( u'xxx"xxx' ) == u'xxx\"xxx'
    assert pretty( u'xxx\"xxx' ) == u'xxx\"xxx'
    assert pretty( u"xxx'xxx" ) == u'xxx\'xxx'
    assert pretty( u"xxx\'xxx" ) == u'xxx\'xxx'
    assert pretty( u"xxx\"xxx" ) == u'xxx\"xxx'
    assert pretty( u"xxx\"xxx\'xxx" ) == u'xxx"xxx\'xxx'
    assert pretty( u"xxx\nxxx" ) == u'xxx\nxxx'


def test_upretty_greek():
    assert upretty( oo ) == u'∞'
    assert upretty( Symbol('alpha^+_1') ) == u'α⁺₁'
    assert upretty( Symbol('beta') ) == u'β'
    assert upretty(Symbol('lambda')) == u'λ'


def test_upretty_multiindex():
    assert upretty( Symbol('beta12') ) == u'β₁₂'
    assert upretty( Symbol('Y00') ) == u'Y₀₀'
    assert upretty( Symbol('Y_00') ) == u'Y₀₀'
    assert upretty( Symbol('F^+-') ) == u'F⁺⁻'


def test_upretty_sub_super():
    assert upretty( Symbol('beta_1_2') ) == u'β₁ ₂'
    assert upretty( Symbol('beta^1^2') ) == u'β¹ ²'
    assert upretty( Symbol('beta_1^2') ) == u'β²₁'
    assert upretty( Symbol('beta_10_20') ) == u'β₁₀ ₂₀'
    assert upretty( Symbol('beta_ax_gamma^i') ) == u'βⁱₐₓ ᵧ'
    assert upretty( Symbol("F^1^2_3_4") ) == u'F¹ ²₃ ₄'
    assert upretty( Symbol("F_1_2^3^4") ) == u'F³ ⁴₁ ₂'
    assert upretty( Symbol("F_1_2_3_4") ) == u'F₁ ₂ ₃ ₄'
    assert upretty( Symbol("F^1^2^3^4") ) == u'F¹ ² ³ ⁴'


def test_upretty_subs_missing_in_24():
    assert upretty( Symbol('F_beta') ) == u'Fᵦ'
    assert upretty( Symbol('F_gamma') ) == u'Fᵧ'
    assert upretty( Symbol('F_rho') ) == u'Fᵨ'
    assert upretty( Symbol('F_phi') ) == u'Fᵩ'
    assert upretty( Symbol('F_chi') ) == u'Fᵪ'

    assert upretty( Symbol('F_a') ) == u'Fₐ'
    assert upretty( Symbol('F_e') ) == u'Fₑ'
    assert upretty( Symbol('F_i') ) == u'Fᵢ'
    assert upretty( Symbol('F_o') ) == u'Fₒ'
    assert upretty( Symbol('F_u') ) == u'Fᵤ'
    assert upretty( Symbol('F_r') ) == u'Fᵣ'
    assert upretty( Symbol('F_v') ) == u'Fᵥ'
    assert upretty( Symbol('F_x') ) == u'Fₓ'


def test_missing_in_2X_issue_9047():
    if PY3:
        assert upretty( Symbol('F_h') ) == u'Fₕ'
        assert upretty( Symbol('F_k') ) == u'Fₖ'
        assert upretty( Symbol('F_l') ) == u'Fₗ'
        assert upretty( Symbol('F_m') ) == u'Fₘ'
        assert upretty( Symbol('F_n') ) == u'Fₙ'
        assert upretty( Symbol('F_p') ) == u'Fₚ'
        assert upretty( Symbol('F_s') ) == u'Fₛ'
        assert upretty( Symbol('F_t') ) == u'Fₜ'


def test_upretty_modifiers():
    # Accents
    assert upretty( Symbol('Fmathring') ) == u'F̊'
    assert upretty( Symbol('Fddddot') ) == u'F⃜'
    assert upretty( Symbol('Fdddot') ) == u'F⃛'
    assert upretty( Symbol('Fddot') ) == u'F̈'
    assert upretty( Symbol('Fdot') ) == u'Ḟ'
    assert upretty( Symbol('Fcheck') ) == u'F̌'
    assert upretty( Symbol('Fbreve') ) == u'F̆'
    assert upretty( Symbol('Facute') ) == u'F́'
    assert upretty( Symbol('Fgrave') ) == u'F̀'
    assert upretty( Symbol('Ftilde') ) == u'F̃'
    assert upretty( Symbol('Fhat') ) == u'F̂'
    assert upretty( Symbol('Fbar') ) == u'F̅'
    assert upretty( Symbol('Fvec') ) == u'F⃗'
    assert upretty( Symbol('Fprime') ) == u'F′'
    assert upretty( Symbol('Fprm') ) == u'F′'
    # No faces are actually implemented, but test to make sure the modifiers are stripped
    assert upretty( Symbol('Fbold') ) == u'Fbold'
    assert upretty( Symbol('Fbm') ) == u'Fbm'
    assert upretty( Symbol('Fcal') ) == u'Fcal'
    assert upretty( Symbol('Fscr') ) == u'Fscr'
    assert upretty( Symbol('Ffrak') ) == u'Ffrak'
    # Brackets
    assert upretty( Symbol('Fnorm') ) == u'‖F‖'
    assert upretty( Symbol('Favg') ) == u'⟨F⟩'
    assert upretty( Symbol('Fabs') ) == u'|F|'
    assert upretty( Symbol('Fmag') ) == u'|F|'
    # Combinations
    assert upretty( Symbol('xvecdot') ) == u'x⃗̇'
    assert upretty( Symbol('xDotVec') ) == u'ẋ⃗'
    assert upretty( Symbol('xHATNorm') ) == u'‖x̂‖'
    assert upretty( Symbol('xMathring_yCheckPRM__zbreveAbs') ) == u'x̊_y̌′__|z̆|'
    assert upretty( Symbol('alphadothat_nVECDOT__tTildePrime') ) == u'α̇̂_n⃗̇__t̃′'
    assert upretty( Symbol('x_dot') ) == u'x_dot'
    assert upretty( Symbol('x__dot') ) == u'x__dot'


def test_pretty_Cycle():
    from sympy.combinatorics.permutations import Cycle
    assert pretty(Cycle(1, 2)) == '(1 2)'
    assert pretty(Cycle(2)) == '(2)'
    assert pretty(Cycle(1, 3)(4, 5)) == '(1 3)(4 5)'
    assert pretty(Cycle()) == '()'


def test_pretty_basic():
    assert pretty( -Rational(1)/2 ) == '-1/2'
    assert pretty( -Rational(13)/22 ) == \
"""\
-13 \n\
----\n\
 22 \
"""
    expr = oo
    ascii_str = \
"""\
oo\
"""
    ucode_str = \
u("""\
∞\
""")
    assert pretty(expr) == ascii_str
    assert upretty(expr) == ucode_str

    expr = (x**2)
    ascii_str = \
"""\
 2\n\
x \
"""
    ucode_str = \
u("""\
 2\n\
x \
""")
    assert pretty(expr) == ascii_str
    assert upretty(expr) == ucode_str

    expr = 1/x
    ascii_str = \
"""\
1\n\
-\n\
x\
"""
    ucode_str = \
u("""\
1\n\
─\n\
x\
""")
    assert pretty(expr) == ascii_str
    assert upretty(expr) == ucode_str

    # not the same as 1/x
    expr = x**-1.0
    ascii_str = \
"""\
 -1.0\n\
x    \
"""
    ucode_str = \
("""\
 -1.0\n\
x    \
""")
    assert pretty(expr) == ascii_str
    assert upretty(expr) == ucode_str

    # see issue #2860
    expr = Pow(S(2), -1.0, evaluate=False)
    ascii_str = \
"""\
 -1.0\n\
2    \
"""
    ucode_str = \
("""\
 -1.0\n\
2    \
""")
    assert pretty(expr) == ascii_str
    assert upretty(expr) == ucode_str

    expr = y*x**-2
    ascii_str = \
"""\
y \n\
--\n\
 2\n\
x \
"""
    ucode_str = \
u("""\
y \n\
──\n\
 2\n\
x \
""")
    assert pretty(expr) == ascii_str
    assert upretty(expr) == ucode_str

    #see issue #14033
    expr = x**Rational(1, 3)
    ascii_str = \
"""\
 1/3\n\
x   \
"""
    ucode_str = \
u("""\
 1/3\n\
x   \
""")
    assert xpretty(expr, use_unicode=False, wrap_line=False,\
    root_notation = False) == ascii_str
    assert xpretty(expr, use_unicode=True, wrap_line=False,\
    root_notation = False) == ucode_str

    expr = x**Rational(-5, 2)
    ascii_str = \
"""\
 1  \n\
----\n\
 5/2\n\
x   \
"""
    ucode_str = \
u("""\
 1  \n\
────\n\
 5/2\n\
x   \
""")
    assert pretty(expr) == ascii_str
    assert upretty(expr) == ucode_str

    expr = (-2)**x
    ascii_str = \
"""\
    x\n\
(-2) \
"""
    ucode_str = \
u("""\
    x\n\
(-2) \
""")
    assert pretty(expr) == ascii_str
    assert upretty(expr) == ucode_str

    # See issue 4923
    expr = Pow(3, 1, evaluate=False)
    ascii_str = \
"""\
 1\n\
3 \
"""
    ucode_str = \
u("""\
 1\n\
3 \
""")
    assert pretty(expr) == ascii_str
    assert upretty(expr) == ucode_str

    expr = (x**2 + x + 1)
    ascii_str_1 = \
"""\
         2\n\
1 + x + x \
"""
    ascii_str_2 = \
"""\
 2        \n\
x  + x + 1\
"""
    ascii_str_3 = \
"""\
 2        \n\
x  + 1 + x\
"""
    ucode_str_1 = \
u("""\
         2\n\
1 + x + x \
""")
    ucode_str_2 = \
u("""\
 2        \n\
x  + x + 1\
""")
    ucode_str_3 = \
u("""\
 2        \n\
x  + 1 + x\
""")
    assert pretty(expr) in [ascii_str_1, ascii_str_2, ascii_str_3]
    assert upretty(expr) in [ucode_str_1, ucode_str_2, ucode_str_3]

    expr = 1 - x
    ascii_str_1 = \
"""\
1 - x\
"""
    ascii_str_2 = \
"""\
-x + 1\
"""
    ucode_str_1 = \
u("""\
1 - x\
""")
    ucode_str_2 = \
u("""\
-x + 1\
""")
    assert pretty(expr) in [ascii_str_1, ascii_str_2]
    assert upretty(expr) in [ucode_str_1, ucode_str_2]

    expr = 1 - 2*x
    ascii_str_1 = \
"""\
1 - 2*x\
"""
    ascii_str_2 = \
"""\
-2*x + 1\
"""
    ucode_str_1 = \
u("""\
1 - 2⋅x\
""")
    ucode_str_2 = \
u("""\
-2⋅x + 1\
""")
    assert pretty(expr) in [ascii_str_1, ascii_str_2]
    assert upretty(expr) in [ucode_str_1, ucode_str_2]

    expr = x/y
    ascii_str = \
"""\
x\n\
-\n\
y\
"""
    ucode_str = \
u("""\
x\n\
─\n\
y\
""")
    assert pretty(expr) == ascii_str
    assert upretty(expr) == ucode_str

    expr = -x/y
    ascii_str = \
"""\
-x \n\
---\n\
 y \
"""
    ucode_str = \
u("""\
-x \n\
───\n\
 y \
""")
    assert pretty(expr) == ascii_str
    assert upretty(expr) == ucode_str

    expr = (x + 2)/y
    ascii_str_1 = \
"""\
2 + x\n\
-----\n\
  y  \
"""
    ascii_str_2 = \
"""\
x + 2\n\
-----\n\
  y  \
"""
    ucode_str_1 = \
u("""\
2 + x\n\
─────\n\
  y  \
""")
    ucode_str_2 = \
u("""\
x + 2\n\
─────\n\
  y  \
""")
    assert pretty(expr) in [ascii_str_1, ascii_str_2]
    assert upretty(expr) in [ucode_str_1, ucode_str_2]

    expr = (1 + x)*y
    ascii_str_1 = \
"""\
y*(1 + x)\
"""
    ascii_str_2 = \
"""\
(1 + x)*y\
"""
    ascii_str_3 = \
"""\
y*(x + 1)\
"""
    ucode_str_1 = \
u("""\
y⋅(1 + x)\
""")
    ucode_str_2 = \
u("""\
(1 + x)⋅y\
""")
    ucode_str_3 = \
u("""\
y⋅(x + 1)\
""")
    assert pretty(expr) in [ascii_str_1, ascii_str_2, ascii_str_3]
    assert upretty(expr) in [ucode_str_1, ucode_str_2, ucode_str_3]

    # Test for correct placement of the negative sign
    expr = -5*x/(x + 10)
    ascii_str_1 = \
"""\
-5*x  \n\
------\n\
10 + x\
"""
    ascii_str_2 = \
"""\
-5*x  \n\
------\n\
x + 10\
"""
    ucode_str_1 = \
u("""\
-5⋅x  \n\
──────\n\
10 + x\
""")
    ucode_str_2 = \
u("""\
-5⋅x  \n\
──────\n\
x + 10\
""")
    assert pretty(expr) in [ascii_str_1, ascii_str_2]
    assert upretty(expr) in [ucode_str_1, ucode_str_2]

    expr = -S(1)/2 - 3*x
    ascii_str = \
"""\
-3*x - 1/2\
"""
    ucode_str = \
u("""\
-3⋅x - 1/2\
""")
    assert pretty(expr) == ascii_str
    assert upretty(expr) == ucode_str

    expr = S(1)/2 - 3*x
    ascii_str = \
"""\
1/2 - 3*x\
"""
    ucode_str = \
u("""\
1/2 - 3⋅x\
""")
    assert pretty(expr) == ascii_str
    assert upretty(expr) == ucode_str

    expr = -S(1)/2 - 3*x/2
    ascii_str = \
"""\
  3*x   1\n\
- --- - -\n\
   2    2\
"""
    ucode_str = \
u("""\
  3⋅x   1\n\
- ─── - ─\n\
   2    2\
""")
    assert pretty(expr) == ascii_str
    assert upretty(expr) == ucode_str

    expr = S(1)/2 - 3*x/2
    ascii_str = \
"""\
1   3*x\n\
- - ---\n\
2    2 \
"""
    ucode_str = \
u("""\
1   3⋅x\n\
─ - ───\n\
2    2 \
""")
    assert pretty(expr) == ascii_str
    assert upretty(expr) == ucode_str


def test_negative_fractions():
    expr = -x/y
    ascii_str =\
"""\
-x \n\
---\n\
 y \
"""
    ucode_str =\
u("""\
-x \n\
───\n\
 y \
""")
    assert pretty(expr) == ascii_str
    assert upretty(expr) == ucode_str
    expr = -x*z/y
    ascii_str =\
"""\
-x*z \n\
-----\n\
  y  \
"""
    ucode_str =\
u("""\
-x⋅z \n\
─────\n\
  y  \
""")
    assert pretty(expr) == ascii_str
    assert upretty(expr) == ucode_str
    expr = x**2/y
    ascii_str =\
"""\
 2\n\
x \n\
--\n\
y \
"""
    ucode_str =\
u("""\
 2\n\
x \n\
──\n\
y \
""")
    assert pretty(expr) == ascii_str
    assert upretty(expr) == ucode_str
    expr = -x**2/y
    ascii_str =\
"""\
  2 \n\
-x  \n\
----\n\
 y  \
"""
    ucode_str =\
u("""\
  2 \n\
-x  \n\
────\n\
 y  \
""")
    assert pretty(expr) == ascii_str
    assert upretty(expr) == ucode_str
    expr = -x/(y*z)
    ascii_str =\
"""\
-x \n\
---\n\
y*z\
"""
    ucode_str =\
u("""\
-x \n\
───\n\
y⋅z\
""")
    assert pretty(expr) == ascii_str
    assert upretty(expr) == ucode_str
    expr = -a/y**2
    ascii_str =\
"""\
-a \n\
---\n\
  2\n\
 y \
"""
    ucode_str =\
u("""\
-a \n\
───\n\
  2\n\
 y \
""")
    assert pretty(expr) == ascii_str
    assert upretty(expr) == ucode_str
    expr = y**(-a/b)
    ascii_str =\
"""\
 -a \n\
 ---\n\
  b \n\
y   \
"""
    ucode_str =\
u("""\
 -a \n\
 ───\n\
  b \n\
y   \
""")
    assert pretty(expr) == ascii_str
    assert upretty(expr) == ucode_str
    expr = -1/y**2
    ascii_str =\
"""\
-1 \n\
---\n\
  2\n\
 y \
"""
    ucode_str =\
u("""\
-1 \n\
───\n\
  2\n\
 y \
""")
    assert pretty(expr) == ascii_str
    assert upretty(expr) == ucode_str
    expr = -10/b**2
    ascii_str =\
"""\
-10 \n\
----\n\
  2 \n\
 b  \
"""
    ucode_str =\
u("""\
-10 \n\
────\n\
  2 \n\
 b  \
""")
    assert pretty(expr) == ascii_str
    assert upretty(expr) == ucode_str
    expr = Rational(-200, 37)
    ascii_str =\
"""\
-200 \n\
-----\n\
  37 \
"""
    ucode_str =\
u("""\
-200 \n\
─────\n\
  37 \
""")
    assert pretty(expr) == ascii_str
    assert upretty(expr) == ucode_str

def test_issue_5524():
    assert pretty(-(-x + 5)*(-x - 2*sqrt(2) + 5) - (-y + 5)*(-y + 5)) == \
"""\
         2           /         ___    \\\n\
- (5 - y)  + (x - 5)*\\-x - 2*\\/ 2  + 5/\
"""

    assert upretty(-(-x + 5)*(-x - 2*sqrt(2) + 5) - (-y + 5)*(-y + 5)) == \
u("""\
         2                          \n\
- (5 - y)  + (x - 5)⋅(-x - 2⋅√2 + 5)\
""")

def test_pretty_ordering():
    assert pretty(x**2 + x + 1, order='lex') == \
"""\
 2        \n\
x  + x + 1\
"""
    assert pretty(x**2 + x + 1, order='rev-lex') == \
"""\
         2\n\
1 + x + x \
"""
    assert pretty(1 - x, order='lex') == '-x + 1'
    assert pretty(1 - x, order='rev-lex') == '1 - x'

    assert pretty(1 - 2*x, order='lex') == '-2*x + 1'
    assert pretty(1 - 2*x, order='rev-lex') == '1 - 2*x'

    f = 2*x**4 + y**2 - x**2 + y**3
    assert pretty(f, order=None) == \
"""\
   4    2    3    2\n\
2*x  - x  + y  + y \
"""
    assert pretty(f, order='lex') == \
"""\
   4    2    3    2\n\
2*x  - x  + y  + y \
"""
    assert pretty(f, order='rev-lex') == \
"""\
 2    3    2      4\n\
y  + y  - x  + 2*x \
"""

    expr = x - x**3/6 + x**5/120 + O(x**6)
    ascii_str = \
"""\
     3     5        \n\
    x     x     / 6\\\n\
x - -- + --- + O\\x /\n\
    6    120        \
"""
    ucode_str = \
u("""\
     3     5        \n\
    x     x     ⎛ 6⎞\n\
x - ── + ─── + O⎝x ⎠\n\
    6    120        \
""")
    assert pretty(expr, order=None) == ascii_str
    assert upretty(expr, order=None) == ucode_str

    assert pretty(expr, order='lex') == ascii_str
    assert upretty(expr, order='lex') == ucode_str

    assert pretty(expr, order='rev-lex') == ascii_str
    assert upretty(expr, order='rev-lex') == ucode_str

def test_EulerGamma():
    assert pretty(EulerGamma) == str(EulerGamma) == "EulerGamma"
    assert upretty(EulerGamma) == u"γ"

def test_GoldenRatio():
    assert pretty(GoldenRatio) == str(GoldenRatio) == "GoldenRatio"
    assert upretty(GoldenRatio) == u"φ"

def test_pretty_relational():
    expr = Eq(x, y)
    ascii_str = \
"""\
x = y\
"""
    ucode_str = \
u("""\
x = y\
""")
    assert pretty(expr) == ascii_str
    assert upretty(expr) == ucode_str

    expr = Lt(x, y)
    ascii_str = \
"""\
x < y\
"""
    ucode_str = \
u("""\
x < y\
""")
    assert pretty(expr) == ascii_str
    assert upretty(expr) == ucode_str

    expr = Gt(x, y)
    ascii_str = \
"""\
x > y\
"""
    ucode_str = \
u("""\
x > y\
""")
    assert pretty(expr) == ascii_str
    assert upretty(expr) == ucode_str

    expr = Le(x, y)
    ascii_str = \
"""\
x <= y\
"""
    ucode_str = \
u("""\
x ≤ y\
""")
    assert pretty(expr) == ascii_str
    assert upretty(expr) == ucode_str

    expr = Ge(x, y)
    ascii_str = \
"""\
x >= y\
"""
    ucode_str = \
u("""\
x ≥ y\
""")
    assert pretty(expr) == ascii_str
    assert upretty(expr) == ucode_str

    expr = Ne(x/(y + 1), y**2)
    ascii_str_1 = \
"""\
  x       2\n\
----- != y \n\
1 + y      \
"""
    ascii_str_2 = \
"""\
  x       2\n\
----- != y \n\
y + 1      \
"""
    ucode_str_1 = \
u("""\
  x      2\n\
───── ≠ y \n\
1 + y     \
""")
    ucode_str_2 = \
u("""\
  x      2\n\
───── ≠ y \n\
y + 1     \
""")
    assert pretty(expr) in [ascii_str_1, ascii_str_2]
    assert upretty(expr) in [ucode_str_1, ucode_str_2]

def test_Assignment():
    expr = Assignment(x, y)
    ascii_str = \
"""\
x := y\
"""
    ucode_str = \
u("""\
x := y\
""")
    assert pretty(expr) == ascii_str
    assert upretty(expr) == ucode_str

def test_AugmentedAssignment():
    expr = AddAugmentedAssignment(x, y)
    ascii_str = \
"""\
x += y\
"""
    ucode_str = \
u("""\
x += y\
""")
    assert pretty(expr) == ascii_str
    assert upretty(expr) == ucode_str

    expr = SubAugmentedAssignment(x, y)
    ascii_str = \
"""\
x -= y\
"""
    ucode_str = \
u("""\
x -= y\
""")
    assert pretty(expr) == ascii_str
    assert upretty(expr) == ucode_str

    expr = MulAugmentedAssignment(x, y)
    ascii_str = \
"""\
x *= y\
"""
    ucode_str = \
u("""\
x *= y\
""")
    assert pretty(expr) == ascii_str
    assert upretty(expr) == ucode_str

    expr = DivAugmentedAssignment(x, y)
    ascii_str = \
"""\
x /= y\
"""
    ucode_str = \
u("""\
x /= y\
""")
    assert pretty(expr) == ascii_str
    assert upretty(expr) == ucode_str

    expr = ModAugmentedAssignment(x, y)
    ascii_str = \
"""\
x %= y\
"""
    ucode_str = \
u("""\
x %= y\
""")
    assert pretty(expr) == ascii_str
    assert upretty(expr) == ucode_str

def test_issue_7117():
    # See also issue #5031 (hence the evaluate=False in these).
    e = Eq(x + 1, x/2)
    q = Mul(2, e, evaluate=False)
    assert upretty(q) == u("""\
  ⎛        x⎞\n\
2⋅⎜x + 1 = ─⎟\n\
  ⎝        2⎠\
""")
    q = Add(e, 6, evaluate=False)
    assert upretty(q) == u("""\
    ⎛        x⎞\n\
6 + ⎜x + 1 = ─⎟\n\
    ⎝        2⎠\
""")
    q = Pow(e, 2, evaluate=False)
    assert upretty(q) == u("""\
           2\n\
⎛        x⎞ \n\
⎜x + 1 = ─⎟ \n\
⎝        2⎠ \
""")
    e2 = Eq(x, 2)
    q = Mul(e, e2, evaluate=False)
    assert upretty(q) == u("""\
⎛        x⎞        \n\
⎜x + 1 = ─⎟⋅(x = 2)\n\
⎝        2⎠        \
""")


def test_pretty_rational():
    expr = y*x**-2
    ascii_str = \
"""\
y \n\
--\n\
 2\n\
x \
"""
    ucode_str = \
u("""\
y \n\
──\n\
 2\n\
x \
""")
    assert pretty(expr) == ascii_str
    assert upretty(expr) == ucode_str

    expr = y**Rational(3, 2) * x**Rational(-5, 2)
    ascii_str = \
"""\
 3/2\n\
y   \n\
----\n\
 5/2\n\
x   \
"""
    ucode_str = \
u("""\
 3/2\n\
y   \n\
────\n\
 5/2\n\
x   \
""")
    assert pretty(expr) == ascii_str
    assert upretty(expr) == ucode_str

    expr = sin(x)**3/tan(x)**2
    ascii_str = \
"""\
   3   \n\
sin (x)\n\
-------\n\
   2   \n\
tan (x)\
"""
    ucode_str = \
u("""\
   3   \n\
sin (x)\n\
───────\n\
   2   \n\
tan (x)\
""")
    assert pretty(expr) == ascii_str
    assert upretty(expr) == ucode_str


def test_pretty_functions():
    """Tests for Abs, conjugate, exp, function braces, and factorial."""
    expr = (2*x + exp(x))
    ascii_str_1 = \
"""\
       x\n\
2*x + e \
"""
    ascii_str_2 = \
"""\
 x      \n\
e  + 2*x\
"""
    ucode_str_1 = \
u("""\
       x\n\
2⋅x + ℯ \
""")
    ucode_str_2 = \
u("""\
 x     \n\
ℯ + 2⋅x\
""")
    assert pretty(expr) in [ascii_str_1, ascii_str_2]
    assert upretty(expr) in [ucode_str_1, ucode_str_2]

    expr = Abs(x)
    ascii_str = \
"""\
|x|\
"""
    ucode_str = \
u("""\
│x│\
""")
    assert pretty(expr) == ascii_str
    assert upretty(expr) == ucode_str

    expr = Abs(x/(x**2 + 1))
    ascii_str_1 = \
"""\
|  x   |\n\
|------|\n\
|     2|\n\
|1 + x |\
"""
    ascii_str_2 = \
"""\
|  x   |\n\
|------|\n\
| 2    |\n\
|x  + 1|\
"""
    ucode_str_1 = \
u("""\
│  x   │\n\
│──────│\n\
│     2│\n\
│1 + x │\
""")
    ucode_str_2 = \
u("""\
│  x   │\n\
│──────│\n\
│ 2    │\n\
│x  + 1│\
""")
    assert pretty(expr) in [ascii_str_1, ascii_str_2]
    assert upretty(expr) in [ucode_str_1, ucode_str_2]

    expr = Abs(1 / (y - Abs(x)))
    ascii_str = \
"""\
    1    \n\
---------\n\
|y - |x||\
"""
    ucode_str = \
u("""\
    1    \n\
─────────\n\
│y - │x││\
""")
    assert pretty(expr) == ascii_str
    assert upretty(expr) == ucode_str

    n = Symbol('n', integer=True)
    expr = factorial(n)
    ascii_str = \
"""\
n!\
"""
    ucode_str = \
u("""\
n!\
""")
    assert pretty(expr) == ascii_str
    assert upretty(expr) == ucode_str

    expr = factorial(2*n)
    ascii_str = \
"""\
(2*n)!\
"""
    ucode_str = \
u("""\
(2⋅n)!\
""")
    assert pretty(expr) == ascii_str
    assert upretty(expr) == ucode_str

    expr = factorial(factorial(factorial(n)))
    ascii_str = \
"""\
((n!)!)!\
"""
    ucode_str = \
u("""\
((n!)!)!\
""")
    assert pretty(expr) == ascii_str
    assert upretty(expr) == ucode_str

    expr = factorial(n + 1)
    ascii_str_1 = \
"""\
(1 + n)!\
"""
    ascii_str_2 = \
"""\
(n + 1)!\
"""
    ucode_str_1 = \
u("""\
(1 + n)!\
""")
    ucode_str_2 = \
u("""\
(n + 1)!\
""")

    assert pretty(expr) in [ascii_str_1, ascii_str_2]
    assert upretty(expr) in [ucode_str_1, ucode_str_2]

    expr = subfactorial(n)
    ascii_str = \
"""\
!n\
"""
    ucode_str = \
u("""\
!n\
""")
    assert pretty(expr) == ascii_str
    assert upretty(expr) == ucode_str

    expr = subfactorial(2*n)
    ascii_str = \
"""\
!(2*n)\
"""
    ucode_str = \
u("""\
!(2⋅n)\
""")
    assert pretty(expr) == ascii_str
    assert upretty(expr) == ucode_str

    n = Symbol('n', integer=True)
    expr = factorial2(n)
    ascii_str = \
"""\
n!!\
"""
    ucode_str = \
u("""\
n!!\
""")
    assert pretty(expr) == ascii_str
    assert upretty(expr) == ucode_str

    expr = factorial2(2*n)
    ascii_str = \
"""\
(2*n)!!\
"""
    ucode_str = \
u("""\
(2⋅n)!!\
""")
    assert pretty(expr) == ascii_str
    assert upretty(expr) == ucode_str

    expr = factorial2(factorial2(factorial2(n)))
    ascii_str = \
"""\
((n!!)!!)!!\
"""
    ucode_str = \
u("""\
((n!!)!!)!!\
""")
    assert pretty(expr) == ascii_str
    assert upretty(expr) == ucode_str

    expr = factorial2(n + 1)
    ascii_str_1 = \
"""\
(1 + n)!!\
"""
    ascii_str_2 = \
"""\
(n + 1)!!\
"""
    ucode_str_1 = \
u("""\
(1 + n)!!\
""")
    ucode_str_2 = \
u("""\
(n + 1)!!\
""")

    assert pretty(expr) in [ascii_str_1, ascii_str_2]
    assert upretty(expr) in [ucode_str_1, ucode_str_2]

    expr = 2*binomial(n, k)
    ascii_str = \
"""\
  /n\\\n\
2*| |\n\
  \\k/\
"""
    ucode_str = \
u("""\
  ⎛n⎞\n\
2⋅⎜ ⎟\n\
  ⎝k⎠\
""")

    assert pretty(expr) == ascii_str
    assert upretty(expr) == ucode_str

    expr = 2*binomial(2*n, k)
    ascii_str = \
"""\
  /2*n\\\n\
2*|   |\n\
  \\ k /\
"""
    ucode_str = \
u("""\
  ⎛2⋅n⎞\n\
2⋅⎜   ⎟\n\
  ⎝ k ⎠\
""")

    assert pretty(expr) == ascii_str
    assert upretty(expr) == ucode_str

    expr = 2*binomial(n**2, k)
    ascii_str = \
"""\
  / 2\\\n\
  |n |\n\
2*|  |\n\
  \\k /\
"""
    ucode_str = \
u("""\
  ⎛ 2⎞\n\
  ⎜n ⎟\n\
2⋅⎜  ⎟\n\
  ⎝k ⎠\
""")

    assert pretty(expr) == ascii_str
    assert upretty(expr) == ucode_str

    expr = catalan(n)
    ascii_str = \
"""\
C \n\
 n\
"""
    ucode_str = \
u("""\
C \n\
 n\
""")
    assert pretty(expr) == ascii_str
    assert upretty(expr) == ucode_str

    expr = catalan(n)
    ascii_str = \
"""\
C \n\
 n\
"""
    ucode_str = \
u("""\
C \n\
 n\
""")
    assert pretty(expr) == ascii_str
    assert upretty(expr) == ucode_str

    expr = bell(n)
    ascii_str = \
"""\
B \n\
 n\
"""
    ucode_str = \
u("""\
B \n\
 n\
""")
    assert pretty(expr) == ascii_str
    assert upretty(expr) == ucode_str

    expr = bernoulli(n)
    ascii_str = \
"""\
B \n\
 n\
"""
    ucode_str = \
u("""\
B \n\
 n\
""")
    assert pretty(expr) == ascii_str
    assert upretty(expr) == ucode_str

    expr = bernoulli(n, x)
    ascii_str = \
"""\
B (x)\n\
 n   \
"""
    ucode_str = \
u("""\
B (x)\n\
 n   \
""")
    assert pretty(expr) == ascii_str
    assert upretty(expr) == ucode_str

    expr = fibonacci(n)
    ascii_str = \
"""\
F \n\
 n\
"""
    ucode_str = \
u("""\
F \n\
 n\
""")
    assert pretty(expr) == ascii_str
    assert upretty(expr) == ucode_str

    expr = lucas(n)
    ascii_str = \
"""\
L \n\
 n\
"""
    ucode_str = \
u("""\
L \n\
 n\
""")
    assert pretty(expr) == ascii_str
    assert upretty(expr) == ucode_str

    expr = tribonacci(n)
    ascii_str = \
"""\
T \n\
 n\
"""
    ucode_str = \
u("""\
T \n\
 n\
""")
    assert pretty(expr) == ascii_str
    assert upretty(expr) == ucode_str

    expr = stieltjes(n)
    ascii_str = \
"""\
stieltjes \n\
         n\
"""
    ucode_str = \
u("""\
γ \n\
 n\
""")
    assert pretty(expr) == ascii_str
    assert upretty(expr) == ucode_str

    expr = stieltjes(n, x)
    ascii_str = \
"""\
stieltjes (x)\n\
         n   \
"""
    ucode_str = \
u("""\
γ (x)\n\
 n   \
""")
    assert pretty(expr) == ascii_str
    assert upretty(expr) == ucode_str

    expr = mathieuc(x, y, z)
    ascii_str = 'C(x, y, z)'
    ucode_str = u('C(x, y, z)')
    assert pretty(expr) == ascii_str
    assert upretty(expr) == ucode_str

    expr = mathieus(x, y, z)
    ascii_str = 'S(x, y, z)'
    ucode_str = u('S(x, y, z)')
    assert pretty(expr) == ascii_str
    assert upretty(expr) == ucode_str

    expr = mathieucprime(x, y, z)
    ascii_str = "C'(x, y, z)"
    ucode_str = u("C'(x, y, z)")
    assert pretty(expr) == ascii_str
    assert upretty(expr) == ucode_str

    expr = mathieusprime(x, y, z)
    ascii_str = "S'(x, y, z)"
    ucode_str = u("S'(x, y, z)")
    assert pretty(expr) == ascii_str
    assert upretty(expr) == ucode_str

    expr = conjugate(x)
    ascii_str = \
"""\
_\n\
x\
"""
    ucode_str = \
u("""\
_\n\
x\
""")
    assert pretty(expr) == ascii_str
    assert upretty(expr) == ucode_str

    f = Function('f')
    expr = conjugate(f(x + 1))
    ascii_str_1 = \
"""\
________\n\
f(1 + x)\
"""
    ascii_str_2 = \
"""\
________\n\
f(x + 1)\
"""
    ucode_str_1 = \
u("""\
________\n\
f(1 + x)\
""")
    ucode_str_2 = \
u("""\
________\n\
f(x + 1)\
""")
    assert pretty(expr) in [ascii_str_1, ascii_str_2]
    assert upretty(expr) in [ucode_str_1, ucode_str_2]

    expr = f(x)
    ascii_str = \
"""\
f(x)\
"""
    ucode_str = \
u("""\
f(x)\
""")
    assert pretty(expr) == ascii_str
    assert upretty(expr) == ucode_str

    expr = f(x, y)
    ascii_str = \
"""\
f(x, y)\
"""
    ucode_str = \
u("""\
f(x, y)\
""")
    assert pretty(expr) == ascii_str
    assert upretty(expr) == ucode_str

    expr = f(x/(y + 1), y)
    ascii_str_1 = \
"""\
 /  x     \\\n\
f|-----, y|\n\
 \\1 + y   /\
"""
    ascii_str_2 = \
"""\
 /  x     \\\n\
f|-----, y|\n\
 \\y + 1   /\
"""
    ucode_str_1 = \
u("""\
 ⎛  x     ⎞\n\
f⎜─────, y⎟\n\
 ⎝1 + y   ⎠\
""")
    ucode_str_2 = \
u("""\
 ⎛  x     ⎞\n\
f⎜─────, y⎟\n\
 ⎝y + 1   ⎠\
""")
    assert pretty(expr) in [ascii_str_1, ascii_str_2]
    assert upretty(expr) in [ucode_str_1, ucode_str_2]

    expr = f(x**x**x**x**x**x)
    ascii_str = \
"""\
 / / / / / x\\\\\\\\\\
 | | | | \\x /||||
 | | | \\x    /|||
 | | \\x       /||
 | \\x          /|
f\\x             /\
"""
    ucode_str = \
u("""\
 ⎛ ⎛ ⎛ ⎛ ⎛ x⎞⎞⎞⎞⎞
 ⎜ ⎜ ⎜ ⎜ ⎝x ⎠⎟⎟⎟⎟
 ⎜ ⎜ ⎜ ⎝x    ⎠⎟⎟⎟
 ⎜ ⎜ ⎝x       ⎠⎟⎟
 ⎜ ⎝x          ⎠⎟
f⎝x             ⎠\
""")
    assert pretty(expr) == ascii_str
    assert upretty(expr) == ucode_str

    expr = sin(x)**2
    ascii_str = \
"""\
   2   \n\
sin (x)\
"""
    ucode_str = \
u("""\
   2   \n\
sin (x)\
""")
    assert pretty(expr) == ascii_str
    assert upretty(expr) == ucode_str

    expr = conjugate(a + b*I)
    ascii_str = \
"""\
_     _\n\
a - I*b\
"""
    ucode_str = \
u("""\
_     _\n\
a - ⅈ⋅b\
""")
    assert pretty(expr) == ascii_str
    assert upretty(expr) == ucode_str

    expr = conjugate(exp(a + b*I))
    ascii_str = \
"""\
 _     _\n\
 a - I*b\n\
e       \
"""
    ucode_str = \
u("""\
 _     _\n\
 a - ⅈ⋅b\n\
ℯ       \
""")
    assert pretty(expr) == ascii_str
    assert upretty(expr) == ucode_str

    expr = conjugate( f(1 + conjugate(f(x))) )
    ascii_str_1 = \
"""\
___________\n\
 /    ____\\\n\
f\\1 + f(x)/\
"""
    ascii_str_2 = \
"""\
___________\n\
 /____    \\\n\
f\\f(x) + 1/\
"""
    ucode_str_1 = \
u("""\
___________\n\
 ⎛    ____⎞\n\
f⎝1 + f(x)⎠\
""")
    ucode_str_2 = \
u("""\
___________\n\
 ⎛____    ⎞\n\
f⎝f(x) + 1⎠\
""")
    assert pretty(expr) in [ascii_str_1, ascii_str_2]
    assert upretty(expr) in [ucode_str_1, ucode_str_2]

    expr = f(x/(y + 1), y)
    ascii_str_1 = \
"""\
 /  x     \\\n\
f|-----, y|\n\
 \\1 + y   /\
"""
    ascii_str_2 = \
"""\
 /  x     \\\n\
f|-----, y|\n\
 \\y + 1   /\
"""
    ucode_str_1 = \
u("""\
 ⎛  x     ⎞\n\
f⎜─────, y⎟\n\
 ⎝1 + y   ⎠\
""")
    ucode_str_2 = \
u("""\
 ⎛  x     ⎞\n\
f⎜─────, y⎟\n\
 ⎝y + 1   ⎠\
""")
    assert pretty(expr) in [ascii_str_1, ascii_str_2]
    assert upretty(expr) in [ucode_str_1, ucode_str_2]

    expr = floor(1 / (y - floor(x)))
    ascii_str = \
"""\
     /     1      \\\n\
floor|------------|\n\
     \\y - floor(x)/\
"""
    ucode_str = \
u("""\
⎢   1   ⎥\n\
⎢───────⎥\n\
⎣y - ⌊x⌋⎦\
""")
    assert pretty(expr) == ascii_str
    assert upretty(expr) == ucode_str

    expr = ceiling(1 / (y - ceiling(x)))
    ascii_str = \
"""\
       /      1       \\\n\
ceiling|--------------|\n\
       \\y - ceiling(x)/\
"""
    ucode_str = \
u("""\
⎡   1   ⎤\n\
⎢───────⎥\n\
⎢y - ⌈x⌉⎥\
""")
    assert pretty(expr) == ascii_str
    assert upretty(expr) == ucode_str

    expr = euler(n)
    ascii_str = \
"""\
E \n\
 n\
"""
    ucode_str = \
u("""\
E \n\
 n\
""")
    assert pretty(expr) == ascii_str
    assert upretty(expr) == ucode_str

    expr = euler(1/(1 + 1/(1 + 1/n)))
    ascii_str = \
"""\
E         \n\
     1    \n\
 ---------\n\
       1  \n\
 1 + -----\n\
         1\n\
     1 + -\n\
         n\
"""

    ucode_str = \
u("""\
E         \n\
     1    \n\
 ─────────\n\
       1  \n\
 1 + ─────\n\
         1\n\
     1 + ─\n\
         n\
""")
    assert pretty(expr) == ascii_str
    assert upretty(expr) == ucode_str

    expr = euler(n, x)
    ascii_str = \
"""\
E (x)\n\
 n   \
"""
    ucode_str = \
u("""\
E (x)\n\
 n   \
""")
    assert pretty(expr) == ascii_str
    assert upretty(expr) == ucode_str

    expr = euler(n, x/2)
    ascii_str = \
"""\
  /x\\\n\
E |-|\n\
 n\\2/\
"""
    ucode_str = \
u("""\
  ⎛x⎞\n\
E ⎜─⎟\n\
 n⎝2⎠\
""")
    assert pretty(expr) == ascii_str
    assert upretty(expr) == ucode_str


def test_pretty_sqrt():
    expr = sqrt(2)
    ascii_str = \
"""\
  ___\n\
\\/ 2 \
"""
    ucode_str = \
u"√2"
    assert pretty(expr) == ascii_str
    assert upretty(expr) == ucode_str

    expr = 2**Rational(1, 3)
    ascii_str = \
"""\
3 ___\n\
\\/ 2 \
"""
    ucode_str = \
u("""\
3 ___\n\
╲╱ 2 \
""")
    assert pretty(expr) == ascii_str
    assert upretty(expr) == ucode_str

    expr = 2**Rational(1, 1000)
    ascii_str = \
"""\
1000___\n\
  \\/ 2 \
"""
    ucode_str = \
u("""\
1000___\n\
  ╲╱ 2 \
""")
    assert pretty(expr) == ascii_str
    assert upretty(expr) == ucode_str

    expr = sqrt(x**2 + 1)
    ascii_str = \
"""\
   ________\n\
  /  2     \n\
\\/  x  + 1 \
"""
    ucode_str = \
u("""\
   ________\n\
  ╱  2     \n\
╲╱  x  + 1 \
""")
    assert pretty(expr) == ascii_str
    assert upretty(expr) == ucode_str

    expr = (1 + sqrt(5))**Rational(1, 3)
    ascii_str = \
"""\
   ___________\n\
3 /       ___ \n\
\\/  1 + \\/ 5  \
"""
    ucode_str = \
u("""\
3 ________\n\
╲╱ 1 + √5 \
""")
    assert pretty(expr) == ascii_str
    assert upretty(expr) == ucode_str

    expr = 2**(1/x)
    ascii_str = \
"""\
x ___\n\
\\/ 2 \
"""
    ucode_str = \
u("""\
x ___\n\
╲╱ 2 \
""")
    assert pretty(expr) == ascii_str
    assert upretty(expr) == ucode_str

    expr = sqrt(2 + pi)
    ascii_str = \
"""\
  ________\n\
\\/ 2 + pi \
"""
    ucode_str = \
u("""\
  _______\n\
╲╱ 2 + π \
""")
    assert pretty(expr) == ascii_str
    assert upretty(expr) == ucode_str

    expr = (2 + (
        1 + x**2)/(2 + x))**Rational(1, 4) + (1 + x**Rational(1, 1000))/sqrt(3 + x**2)
    ascii_str = \
"""\
     ____________              \n\
    /      2        1000___    \n\
   /      x  + 1      \\/ x  + 1\n\
4 /   2 + ------  + -----------\n\
\\/        x + 2        ________\n\
                      /  2     \n\
                    \\/  x  + 3 \
"""
    ucode_str = \
u("""\
     ____________              \n\
    ╱      2        1000___    \n\
   ╱      x  + 1      ╲╱ x  + 1\n\
4 ╱   2 + ──────  + ───────────\n\
╲╱        x + 2        ________\n\
                      ╱  2     \n\
                    ╲╱  x  + 3 \
""")
    assert pretty(expr) == ascii_str
    assert upretty(expr) == ucode_str


def test_pretty_sqrt_char_knob():
    # See PR #9234.
    expr = sqrt(2)
    ucode_str1 = \
u("""\
  ___\n\
╲╱ 2 \
""")
    ucode_str2 = \
u"√2"
    assert xpretty(expr, use_unicode=True,
                   use_unicode_sqrt_char=False) == ucode_str1
    assert xpretty(expr, use_unicode=True,
                   use_unicode_sqrt_char=True) == ucode_str2


def test_pretty_sqrt_longsymbol_no_sqrt_char():
    # Do not use unicode sqrt char for long symbols (see PR #9234).
    expr = sqrt(Symbol('C1'))
    ucode_str = \
u("""\
  ____\n\
╲╱ C₁ \
""")
    assert upretty(expr) == ucode_str


def test_pretty_KroneckerDelta():
    x, y = symbols("x, y")
    expr = KroneckerDelta(x, y)
    ascii_str = \
"""\
d   \n\
 x,y\
"""
    ucode_str = \
u("""\
δ   \n\
 x,y\
""")
    assert pretty(expr) == ascii_str
    assert upretty(expr) == ucode_str


def test_pretty_product():
    n, m, k, l = symbols('n m k l')
    f = symbols('f', cls=Function)
    expr = Product(f((n/3)**2), (n, k**2, l))

    unicode_str = \
u("""\
    l           \n\
─┬──────┬─      \n\
 │      │   ⎛ 2⎞\n\
 │      │   ⎜n ⎟\n\
 │      │  f⎜──⎟\n\
 │      │   ⎝9 ⎠\n\
 │      │       \n\
       2        \n\
  n = k         """)
    ascii_str = \
"""\
    l           \n\
__________      \n\
 |      |   / 2\\\n\
 |      |   |n |\n\
 |      |  f|--|\n\
 |      |   \\9 /\n\
 |      |       \n\
       2        \n\
  n = k         """

    expr = Product(f((n/3)**2), (n, k**2, l), (l, 1, m))

    unicode_str = \
u("""\
    m          l           \n\
─┬──────┬─ ─┬──────┬─      \n\
 │      │   │      │   ⎛ 2⎞\n\
 │      │   │      │   ⎜n ⎟\n\
 │      │   │      │  f⎜──⎟\n\
 │      │   │      │   ⎝9 ⎠\n\
 │      │   │      │       \n\
  l = 1           2        \n\
             n = k         """)
    ascii_str = \
"""\
    m          l           \n\
__________ __________      \n\
 |      |   |      |   / 2\\\n\
 |      |   |      |   |n |\n\
 |      |   |      |  f|--|\n\
 |      |   |      |   \\9 /\n\
 |      |   |      |       \n\
  l = 1           2        \n\
             n = k         """

    assert pretty(expr) == ascii_str
    assert upretty(expr) == unicode_str


def test_pretty_lambda():
    # S.IdentityFunction is a special case
    expr = Lambda(y, y)
    assert pretty(expr) == "x -> x"
    assert upretty(expr) == u"x ↦ x"

    expr = Lambda(x, x+1)
    assert pretty(expr) == "x -> x + 1"
    assert upretty(expr) == u"x ↦ x + 1"

    expr = Lambda(x, x**2)
    ascii_str = \
"""\
      2\n\
x -> x \
"""
    ucode_str = \
u("""\
     2\n\
x ↦ x \
""")
    assert pretty(expr) == ascii_str
    assert upretty(expr) == ucode_str

    expr = Lambda(x, x**2)**2
    ascii_str = \
"""\
         2
/      2\\ \n\
\\x -> x / \
"""
    ucode_str = \
u("""\
        2
⎛     2⎞ \n\
⎝x ↦ x ⎠ \
""")
    assert pretty(expr) == ascii_str
    assert upretty(expr) == ucode_str

    expr = Lambda((x, y), x)
    ascii_str = "(x, y) -> x"
    ucode_str = u"(x, y) ↦ x"
    assert pretty(expr) == ascii_str
    assert upretty(expr) == ucode_str

    expr = Lambda((x, y), x**2)
    ascii_str = \
"""\
           2\n\
(x, y) -> x \
"""
    ucode_str = \
u("""\
          2\n\
(x, y) ↦ x \
""")
    assert pretty(expr) == ascii_str
    assert upretty(expr) == ucode_str


def test_pretty_order():
    expr = O(1)
    ascii_str = \
"""\
O(1)\
"""
    ucode_str = \
u("""\
O(1)\
""")
    assert pretty(expr) == ascii_str
    assert upretty(expr) == ucode_str

    expr = O(1/x)
    ascii_str = \
"""\
 /1\\\n\
O|-|\n\
 \\x/\
"""
    ucode_str = \
u("""\
 ⎛1⎞\n\
O⎜─⎟\n\
 ⎝x⎠\
""")
    assert pretty(expr) == ascii_str
    assert upretty(expr) == ucode_str

    expr = O(x**2 + y**2)
    ascii_str = \
"""\
 / 2    2                  \\\n\
O\\x  + y ; (x, y) -> (0, 0)/\
"""
    ucode_str = \
u("""\
 ⎛ 2    2                 ⎞\n\
O⎝x  + y ; (x, y) → (0, 0)⎠\
""")
    assert pretty(expr) == ascii_str
    assert upretty(expr) == ucode_str

    expr = O(1, (x, oo))
    ascii_str = \
"""\
O(1; x -> oo)\
"""
    ucode_str = \
u("""\
O(1; x → ∞)\
""")
    assert pretty(expr) == ascii_str
    assert upretty(expr) == ucode_str

    expr = O(1/x, (x, oo))
    ascii_str = \
"""\
 /1         \\\n\
O|-; x -> oo|\n\
 \\x         /\
"""
    ucode_str = \
u("""\
 ⎛1       ⎞\n\
O⎜─; x → ∞⎟\n\
 ⎝x       ⎠\
""")
    assert pretty(expr) == ascii_str
    assert upretty(expr) == ucode_str

    expr = O(x**2 + y**2, (x, oo), (y, oo))
    ascii_str = \
"""\
 / 2    2                    \\\n\
O\\x  + y ; (x, y) -> (oo, oo)/\
"""
    ucode_str = \
u("""\
 ⎛ 2    2                 ⎞\n\
O⎝x  + y ; (x, y) → (∞, ∞)⎠\
""")
    assert pretty(expr) == ascii_str
    assert upretty(expr) == ucode_str


def test_pretty_derivatives():
    # Simple
    expr = Derivative(log(x), x, evaluate=False)
    ascii_str = \
"""\
d         \n\
--(log(x))\n\
dx        \
"""
    ucode_str = \
u("""\
d         \n\
──(log(x))\n\
dx        \
""")
    assert pretty(expr) == ascii_str
    assert upretty(expr) == ucode_str

    expr = Derivative(log(x), x, evaluate=False) + x
    ascii_str_1 = \
"""\
    d         \n\
x + --(log(x))\n\
    dx        \
"""
    ascii_str_2 = \
"""\
d             \n\
--(log(x)) + x\n\
dx            \
"""
    ucode_str_1 = \
u("""\
    d         \n\
x + ──(log(x))\n\
    dx        \
""")
    ucode_str_2 = \
u("""\
d             \n\
──(log(x)) + x\n\
dx            \
""")
    assert pretty(expr) in [ascii_str_1, ascii_str_2]
    assert upretty(expr) in [ucode_str_1, ucode_str_2]

    # basic partial derivatives
    expr = Derivative(log(x + y) + x, x)
    ascii_str_1 = \
"""\
d                 \n\
--(log(x + y) + x)\n\
dx                \
"""
    ascii_str_2 = \
"""\
d                 \n\
--(x + log(x + y))\n\
dx                \
"""
    ucode_str_1 = \
u("""\
∂                 \n\
──(log(x + y) + x)\n\
∂x                \
""")
    ucode_str_2 = \
u("""\
∂                 \n\
──(x + log(x + y))\n\
∂x                \
""")
    assert pretty(expr) in [ascii_str_1, ascii_str_2]
    assert upretty(expr) in [ucode_str_1, ucode_str_2], upretty(expr)

    # Multiple symbols
    expr = Derivative(log(x) + x**2, x, y)
    ascii_str_1 = \
"""\
   2              \n\
  d  /          2\\\n\
-----\\log(x) + x /\n\
dy dx             \
"""
    ascii_str_2 = \
"""\
   2              \n\
  d  / 2         \\\n\
-----\\x  + log(x)/\n\
dy dx             \
"""
    ucode_str_1 = \
u("""\
   2              \n\
  d  ⎛          2⎞\n\
─────⎝log(x) + x ⎠\n\
dy dx             \
""")
    ucode_str_2 = \
u("""\
   2              \n\
  d  ⎛ 2         ⎞\n\
─────⎝x  + log(x)⎠\n\
dy dx             \
""")
    assert pretty(expr) in [ascii_str_1, ascii_str_2]
    assert upretty(expr) in [ucode_str_1, ucode_str_2]

    expr = Derivative(2*x*y, y, x) + x**2
    ascii_str_1 = \
"""\
   2             \n\
  d             2\n\
-----(2*x*y) + x \n\
dx dy            \
"""
    ascii_str_2 = \
"""\
        2        \n\
 2     d         \n\
x  + -----(2*x*y)\n\
     dx dy       \
"""
    ucode_str_1 = \
u("""\
   2             \n\
  ∂             2\n\
─────(2⋅x⋅y) + x \n\
∂x ∂y            \
""")
    ucode_str_2 = \
u("""\
        2        \n\
 2     ∂         \n\
x  + ─────(2⋅x⋅y)\n\
     ∂x ∂y       \
""")
    assert pretty(expr) in [ascii_str_1, ascii_str_2]
    assert upretty(expr) in [ucode_str_1, ucode_str_2]

    expr = Derivative(2*x*y, x, x)
    ascii_str = \
"""\
  2       \n\
 d        \n\
---(2*x*y)\n\
  2       \n\
dx        \
"""
    ucode_str = \
u("""\
  2       \n\
 ∂        \n\
───(2⋅x⋅y)\n\
  2       \n\
∂x        \
""")
    assert pretty(expr) == ascii_str
    assert upretty(expr) == ucode_str

    expr = Derivative(2*x*y, x, 17)
    ascii_str = \
"""\
 17        \n\
d          \n\
----(2*x*y)\n\
  17       \n\
dx         \
"""
    ucode_str = \
u("""\
 17        \n\
∂          \n\
────(2⋅x⋅y)\n\
  17       \n\
∂x         \
""")
    assert pretty(expr) == ascii_str
    assert upretty(expr) == ucode_str

    expr = Derivative(2*x*y, x, x, y)
    ascii_str = \
"""\
   3         \n\
  d          \n\
------(2*x*y)\n\
     2       \n\
dy dx        \
"""
    ucode_str = \
u("""\
   3         \n\
  ∂          \n\
──────(2⋅x⋅y)\n\
     2       \n\
∂y ∂x        \
""")
    assert pretty(expr) == ascii_str
    assert upretty(expr) == ucode_str

    # Greek letters
    alpha = Symbol('alpha')
    beta = Function('beta')
    expr = beta(alpha).diff(alpha)
    ascii_str = \
"""\
  d                \n\
------(beta(alpha))\n\
dalpha             \
"""
    ucode_str = \
u("""\
d       \n\
──(β(α))\n\
dα      \
""")
    assert pretty(expr) == ascii_str
    assert upretty(expr) == ucode_str

    expr = Derivative(f(x), (x, n))

    ascii_str = \
"""\
  n      \n\
 d       \n\
---(f(x))\n\
  n      \n\
dx       \
"""
    ucode_str = \
u("""\
  n      \n\
 d       \n\
───(f(x))\n\
  n      \n\
dx       \
""")
    assert pretty(expr) == ascii_str
    assert upretty(expr) == ucode_str


def test_pretty_integrals():
    expr = Integral(log(x), x)
    ascii_str = \
"""\
  /         \n\
 |          \n\
 | log(x) dx\n\
 |          \n\
/           \
"""
    ucode_str = \
u("""\
⌠          \n\
⎮ log(x) dx\n\
⌡          \
""")
    assert pretty(expr) == ascii_str
    assert upretty(expr) == ucode_str

    expr = Integral(x**2, x)
    ascii_str = \
"""\
  /     \n\
 |      \n\
 |  2   \n\
 | x  dx\n\
 |      \n\
/       \
"""
    ucode_str = \
u("""\
⌠      \n\
⎮  2   \n\
⎮ x  dx\n\
⌡      \
""")
    assert pretty(expr) == ascii_str
    assert upretty(expr) == ucode_str

    expr = Integral((sin(x))**2 / (tan(x))**2)
    ascii_str = \
"""\
  /          \n\
 |           \n\
 |    2      \n\
 | sin (x)   \n\
 | ------- dx\n\
 |    2      \n\
 | tan (x)   \n\
 |           \n\
/            \
"""
    ucode_str = \
u("""\
⌠           \n\
⎮    2      \n\
⎮ sin (x)   \n\
⎮ ─────── dx\n\
⎮    2      \n\
⎮ tan (x)   \n\
⌡           \
""")
    assert pretty(expr) == ascii_str
    assert upretty(expr) == ucode_str

    expr = Integral(x**(2**x), x)
    ascii_str = \
"""\
  /        \n\
 |         \n\
 |  / x\\   \n\
 |  \\2 /   \n\
 | x     dx\n\
 |         \n\
/          \
"""
    ucode_str = \
u("""\
⌠         \n\
⎮  ⎛ x⎞   \n\
⎮  ⎝2 ⎠   \n\
⎮ x     dx\n\
⌡         \
""")
    assert pretty(expr) == ascii_str
    assert upretty(expr) == ucode_str

    expr = Integral(x**2, (x, 1, 2))
    ascii_str = \
"""\
  2      \n\
  /      \n\
 |       \n\
 |   2   \n\
 |  x  dx\n\
 |       \n\
/        \n\
1        \
"""
    ucode_str = \
u("""\
2      \n\
⌠      \n\
⎮  2   \n\
⎮ x  dx\n\
⌡      \n\
1      \
""")
    assert pretty(expr) == ascii_str
    assert upretty(expr) == ucode_str

    expr = Integral(x**2, (x, Rational(1, 2), 10))
    ascii_str = \
"""\
 10      \n\
  /      \n\
 |       \n\
 |   2   \n\
 |  x  dx\n\
 |       \n\
/        \n\
1/2      \
"""
    ucode_str = \
u("""\
 10      \n\
 ⌠       \n\
 ⎮   2   \n\
 ⎮  x  dx\n\
 ⌡       \n\
1/2      \
""")
    assert pretty(expr) == ascii_str
    assert upretty(expr) == ucode_str

    expr = Integral(x**2*y**2, x, y)
    ascii_str = \
"""\
  /  /           \n\
 |  |            \n\
 |  |  2  2      \n\
 |  | x *y  dx dy\n\
 |  |            \n\
/  /             \
"""
    ucode_str = \
u("""\
⌠ ⌠            \n\
⎮ ⎮  2  2      \n\
⎮ ⎮ x ⋅y  dx dy\n\
⌡ ⌡            \
""")
    assert pretty(expr) == ascii_str
    assert upretty(expr) == ucode_str

    expr = Integral(sin(th)/cos(ph), (th, 0, pi), (ph, 0, 2*pi))
    ascii_str = \
"""\
 2*pi pi                           \n\
   /   /                           \n\
  |   |                            \n\
  |   |  sin(theta)                \n\
  |   |  ---------- d(theta) d(phi)\n\
  |   |   cos(phi)                 \n\
  |   |                            \n\
 /   /                             \n\
 0   0                             \
"""
    ucode_str = \
u("""\
2⋅π π             \n\
 ⌠  ⌠             \n\
 ⎮  ⎮ sin(θ)      \n\
 ⎮  ⎮ ────── dθ dφ\n\
 ⎮  ⎮ cos(φ)      \n\
 ⌡  ⌡             \n\
 0  0             \
""")
    assert pretty(expr) == ascii_str
    assert upretty(expr) == ucode_str


def test_pretty_matrix():
    # Empty Matrix
    expr = Matrix()
    ascii_str = "[]"
    unicode_str = "[]"
    assert pretty(expr) == ascii_str
    assert upretty(expr) == unicode_str
    expr = Matrix(2, 0, lambda i, j: 0)
    ascii_str = "[]"
    unicode_str = "[]"
    assert pretty(expr) == ascii_str
    assert upretty(expr) == unicode_str
    expr = Matrix(0, 2, lambda i, j: 0)
    ascii_str = "[]"
    unicode_str = "[]"
    assert pretty(expr) == ascii_str
    assert upretty(expr) == unicode_str
    expr = Matrix([[x**2 + 1, 1], [y, x + y]])
    ascii_str_1 = \
"""\
[     2       ]
[1 + x     1  ]
[             ]
[  y     x + y]\
"""
    ascii_str_2 = \
"""\
[ 2           ]
[x  + 1    1  ]
[             ]
[  y     x + y]\
"""
    ucode_str_1 = \
u("""\
⎡     2       ⎤
⎢1 + x     1  ⎥
⎢             ⎥
⎣  y     x + y⎦\
""")
    ucode_str_2 = \
u("""\
⎡ 2           ⎤
⎢x  + 1    1  ⎥
⎢             ⎥
⎣  y     x + y⎦\
""")
    assert pretty(expr) in [ascii_str_1, ascii_str_2]
    assert upretty(expr) in [ucode_str_1, ucode_str_2]

    expr = Matrix([[x/y, y, th], [0, exp(I*k*ph), 1]])
    ascii_str = \
"""\
[x                 ]
[-     y      theta]
[y                 ]
[                  ]
[    I*k*phi       ]
[0  e           1  ]\
"""
    ucode_str = \
u("""\
⎡x           ⎤
⎢─    y     θ⎥
⎢y           ⎥
⎢            ⎥
⎢    ⅈ⋅k⋅φ   ⎥
⎣0  ℯ       1⎦\
""")
    assert pretty(expr) == ascii_str
    assert upretty(expr) == ucode_str


def test_pretty_ndim_arrays():
    x, y, z, w = symbols("x y z w")

    for ArrayType in (ImmutableDenseNDimArray, ImmutableSparseNDimArray, MutableDenseNDimArray, MutableSparseNDimArray):
        # Basic: scalar array
        M = ArrayType(x)

        assert pretty(M) == "x"
        assert upretty(M) == "x"

        M = ArrayType([[1/x, y], [z, w]])
        M1 = ArrayType([1/x, y, z])

        M2 = tensorproduct(M1, M)
        M3 = tensorproduct(M, M)

        ascii_str = \
"""\
[1   ]\n\
[-  y]\n\
[x   ]\n\
[    ]\n\
[z  w]\
"""
        ucode_str = \
u("""\
⎡1   ⎤\n\
⎢─  y⎥\n\
⎢x   ⎥\n\
⎢    ⎥\n\
⎣z  w⎦\
""")
        assert pretty(M) == ascii_str
        assert upretty(M) == ucode_str

        ascii_str = \
"""\
[1      ]\n\
[-  y  z]\n\
[x      ]\
"""
        ucode_str = \
u("""\
⎡1      ⎤\n\
⎢─  y  z⎥\n\
⎣x      ⎦\
""")
        assert pretty(M1) == ascii_str
        assert upretty(M1) == ucode_str

        ascii_str = \
"""\
[[1   y]                       ]\n\
[[--  -]              [z      ]]\n\
[[ 2  x]  [ y    2 ]  [-   y*z]]\n\
[[x    ]  [ -   y  ]  [x      ]]\n\
[[     ]  [ x      ]  [       ]]\n\
[[z   w]  [        ]  [ 2     ]]\n\
[[-   -]  [y*z  w*y]  [z   w*z]]\n\
[[x   x]                       ]\
"""
        ucode_str = \
u("""\
⎡⎡1   y⎤                       ⎤\n\
⎢⎢──  ─⎥              ⎡z      ⎤⎥\n\
⎢⎢ 2  x⎥  ⎡ y    2 ⎤  ⎢─   y⋅z⎥⎥\n\
⎢⎢x    ⎥  ⎢ ─   y  ⎥  ⎢x      ⎥⎥\n\
⎢⎢     ⎥  ⎢ x      ⎥  ⎢       ⎥⎥\n\
⎢⎢z   w⎥  ⎢        ⎥  ⎢ 2     ⎥⎥\n\
⎢⎢─   ─⎥  ⎣y⋅z  w⋅y⎦  ⎣z   w⋅z⎦⎥\n\
⎣⎣x   x⎦                       ⎦\
""")
        assert pretty(M2) == ascii_str
        assert upretty(M2) == ucode_str

        ascii_str = \
"""\
[ [1   y]             ]\n\
[ [--  -]             ]\n\
[ [ 2  x]   [ y    2 ]]\n\
[ [x    ]   [ -   y  ]]\n\
[ [     ]   [ x      ]]\n\
[ [z   w]   [        ]]\n\
[ [-   -]   [y*z  w*y]]\n\
[ [x   x]             ]\n\
[                     ]\n\
[[z      ]  [ w      ]]\n\
[[-   y*z]  [ -   w*y]]\n\
[[x      ]  [ x      ]]\n\
[[       ]  [        ]]\n\
[[ 2     ]  [      2 ]]\n\
[[z   w*z]  [w*z  w  ]]\
"""
        ucode_str = \
u("""\
⎡ ⎡1   y⎤             ⎤\n\
⎢ ⎢──  ─⎥             ⎥\n\
⎢ ⎢ 2  x⎥   ⎡ y    2 ⎤⎥\n\
⎢ ⎢x    ⎥   ⎢ ─   y  ⎥⎥\n\
⎢ ⎢     ⎥   ⎢ x      ⎥⎥\n\
⎢ ⎢z   w⎥   ⎢        ⎥⎥\n\
⎢ ⎢─   ─⎥   ⎣y⋅z  w⋅y⎦⎥\n\
⎢ ⎣x   x⎦             ⎥\n\
⎢                     ⎥\n\
⎢⎡z      ⎤  ⎡ w      ⎤⎥\n\
⎢⎢─   y⋅z⎥  ⎢ ─   w⋅y⎥⎥\n\
⎢⎢x      ⎥  ⎢ x      ⎥⎥\n\
⎢⎢       ⎥  ⎢        ⎥⎥\n\
⎢⎢ 2     ⎥  ⎢      2 ⎥⎥\n\
⎣⎣z   w⋅z⎦  ⎣w⋅z  w  ⎦⎦\
""")
        assert pretty(M3) == ascii_str
        assert upretty(M3) == ucode_str

        Mrow = ArrayType([[x, y, 1 / z]])
        Mcolumn = ArrayType([[x], [y], [1 / z]])
        Mcol2 = ArrayType([Mcolumn.tolist()])

        ascii_str = \
"""\
[[      1]]\n\
[[x  y  -]]\n\
[[      z]]\
"""
        ucode_str = \
    u("""\
⎡⎡      1⎤⎤\n\
⎢⎢x  y  ─⎥⎥\n\
⎣⎣      z⎦⎦\
""")
        assert pretty(Mrow) == ascii_str
        assert upretty(Mrow) == ucode_str

        ascii_str = \
"""\
[x]\n\
[ ]\n\
[y]\n\
[ ]\n\
[1]\n\
[-]\n\
[z]\
"""
        ucode_str = \
u("""\
⎡x⎤\n\
⎢ ⎥\n\
⎢y⎥\n\
⎢ ⎥\n\
⎢1⎥\n\
⎢─⎥\n\
⎣z⎦\
""")
        assert pretty(Mcolumn) == ascii_str
        assert upretty(Mcolumn) == ucode_str

        ascii_str = \
"""\
[[x]]\n\
[[ ]]\n\
[[y]]\n\
[[ ]]\n\
[[1]]\n\
[[-]]\n\
[[z]]\
"""
        ucode_str = \
u("""\
⎡⎡x⎤⎤\n\
⎢⎢ ⎥⎥\n\
⎢⎢y⎥⎥\n\
⎢⎢ ⎥⎥\n\
⎢⎢1⎥⎥\n\
⎢⎢─⎥⎥\n\
⎣⎣z⎦⎦\
""")
        assert pretty(Mcol2) == ascii_str
        assert upretty(Mcol2) == ucode_str


def test_tensor_TensorProduct():
    A = MatrixSymbol("A", 3, 3)
    B = MatrixSymbol("B", 3, 3)
    assert upretty(TensorProduct(A, B)) == "A\u2297B"
    assert upretty(TensorProduct(A, B, A)) == "A\u2297B\u2297A"


def test_diffgeom_print_WedgeProduct():
    from sympy.diffgeom.rn import R2
    from sympy.diffgeom import WedgeProduct
    wp = WedgeProduct(R2.dx, R2.dy)
    assert upretty(wp) == u("ⅆ x∧ⅆ y")


def test_Adjoint():
    X = MatrixSymbol('X', 2, 2)
    Y = MatrixSymbol('Y', 2, 2)
    assert pretty(Adjoint(X)) == " +\nX "
    assert pretty(Adjoint(X + Y)) == "       +\n(X + Y) "
    assert pretty(Adjoint(X) + Adjoint(Y)) == " +    +\nX  + Y "
    assert pretty(Adjoint(X*Y)) == "     +\n(X*Y) "
    assert pretty(Adjoint(Y)*Adjoint(X)) == " +  +\nY *X "
    assert pretty(Adjoint(X**2)) == "    +\n/ 2\\ \n\\X / "
    assert pretty(Adjoint(X)**2) == "    2\n/ +\\ \n\\X / "
    assert pretty(Adjoint(Inverse(X))) == "     +\n/ -1\\ \n\\X  / "
    assert pretty(Inverse(Adjoint(X))) == "    -1\n/ +\\  \n\\X /  "
    assert pretty(Adjoint(Transpose(X))) == "    +\n/ T\\ \n\\X / "
    assert pretty(Transpose(Adjoint(X))) == "    T\n/ +\\ \n\\X / "
    assert upretty(Adjoint(X)) == u" †\nX "
    assert upretty(Adjoint(X + Y)) == u"       †\n(X + Y) "
    assert upretty(Adjoint(X) + Adjoint(Y)) == u" †    †\nX  + Y "
    assert upretty(Adjoint(X*Y)) == u"     †\n(X⋅Y) "
    assert upretty(Adjoint(Y)*Adjoint(X)) == u" †  †\nY ⋅X "
    assert upretty(Adjoint(X**2)) == \
        u"    †\n⎛ 2⎞ \n⎝X ⎠ "
    assert upretty(Adjoint(X)**2) == \
        u"    2\n⎛ †⎞ \n⎝X ⎠ "
    assert upretty(Adjoint(Inverse(X))) == \
        u"     †\n⎛ -1⎞ \n⎝X  ⎠ "
    assert upretty(Inverse(Adjoint(X))) == \
        u"    -1\n⎛ †⎞  \n⎝X ⎠  "
    assert upretty(Adjoint(Transpose(X))) == \
        u"    †\n⎛ T⎞ \n⎝X ⎠ "
    assert upretty(Transpose(Adjoint(X))) == \
        u"    T\n⎛ †⎞ \n⎝X ⎠ "

def test_pretty_Trace_issue_9044():
    X = Matrix([[1, 2], [3, 4]])
    Y = Matrix([[2, 4], [6, 8]])
    ascii_str_1 = \
"""\
  /[1  2]\\
tr|[    ]|
  \\[3  4]/\
"""
    ucode_str_1 = \
u("""\
  ⎛⎡1  2⎤⎞
tr⎜⎢    ⎥⎟
  ⎝⎣3  4⎦⎠\
""")
    ascii_str_2 = \
"""\
  /[1  2]\\     /[2  4]\\
tr|[    ]| + tr|[    ]|
  \\[3  4]/     \\[6  8]/\
"""
    ucode_str_2 = \
u("""\
  ⎛⎡1  2⎤⎞     ⎛⎡2  4⎤⎞
tr⎜⎢    ⎥⎟ + tr⎜⎢    ⎥⎟
  ⎝⎣3  4⎦⎠     ⎝⎣6  8⎦⎠\
""")
    assert pretty(Trace(X)) == ascii_str_1
    assert upretty(Trace(X)) == ucode_str_1

    assert pretty(Trace(X) + Trace(Y)) == ascii_str_2
    assert upretty(Trace(X) + Trace(Y)) == ucode_str_2


def test_MatrixExpressions():
    n = Symbol('n', integer=True)
    X = MatrixSymbol('X', n, n)

    assert pretty(X) == upretty(X) == "X"

    Y = X[1:2:3, 4:5:6]

    ascii_str = ucode_str = "X[1:3, 4:6]"

    assert pretty(Y) == ascii_str
    assert upretty(Y) == ucode_str

    Z = X[1:10:2]

    ascii_str = ucode_str = "X[1:10:2, :n]"

    assert pretty(Z) == ascii_str
    assert upretty(Z) == ucode_str

    # Apply function elementwise:

    expr = (X.T*X).applyfunc(sin)

    ascii_str = """\
   / T     \\\n\
sin\\X *X.../\
"""
    ucode_str = u("""\
   ⎛ T     ⎞\n\
sin⎝X ⋅X...⎠\
""")
    assert pretty(expr) == ascii_str
    assert upretty(expr) == ucode_str


def test_pretty_dotproduct():
    from sympy.matrices import Matrix, MatrixSymbol
    from sympy.matrices.expressions.dotproduct import DotProduct
    n = symbols("n", integer=True)
    A = MatrixSymbol('A', n, 1)
    B = MatrixSymbol('B', n, 1)
    C = Matrix(1, 3, [1, 2, 3])
    D = Matrix(1, 3, [1, 3, 4])

    assert pretty(DotProduct(A, B)) == u"A*B"
    assert pretty(DotProduct(C, D)) == u"[1  2  3]*[1  3  4]"
    assert upretty(DotProduct(A, B)) == u"A⋅B"
    assert upretty(DotProduct(C, D)) == u"[1  2  3]⋅[1  3  4]"


def test_pretty_piecewise():
    expr = Piecewise((x, x < 1), (x**2, True))
    ascii_str = \
"""\
/x   for x < 1\n\
|             \n\
< 2           \n\
|x   otherwise\n\
\\             \
"""
    ucode_str = \
u("""\
⎧x   for x < 1\n\
⎪             \n\
⎨ 2           \n\
⎪x   otherwise\n\
⎩             \
""")
    assert pretty(expr) == ascii_str
    assert upretty(expr) == ucode_str

    expr = -Piecewise((x, x < 1), (x**2, True))
    ascii_str = \
"""\
 //x   for x < 1\\\n\
 ||             |\n\
-|< 2           |\n\
 ||x   otherwise|\n\
 \\\\             /\
"""
    ucode_str = \
u("""\
 ⎛⎧x   for x < 1⎞\n\
 ⎜⎪             ⎟\n\
-⎜⎨ 2           ⎟\n\
 ⎜⎪x   otherwise⎟\n\
 ⎝⎩             ⎠\
""")
    assert pretty(expr) == ascii_str
    assert upretty(expr) == ucode_str

    expr = x + Piecewise((x, x > 0), (y, True)) + Piecewise((x/y, x < 2),
    (y**2, x > 2), (1, True)) + 1
    ascii_str = \
"""\
                      //x            \\    \n\
                      ||-   for x < 2|    \n\
                      ||y            |    \n\
    //x  for x > 0\\   ||             |    \n\
x + |<            | + |< 2           | + 1\n\
    \\\\y  otherwise/   ||y   for x > 2|    \n\
                      ||             |    \n\
                      ||1   otherwise|    \n\
                      \\\\             /    \
"""
    ucode_str = \
u("""\
                      ⎛⎧x            ⎞    \n\
                      ⎜⎪─   for x < 2⎟    \n\
                      ⎜⎪y            ⎟    \n\
    ⎛⎧x  for x > 0⎞   ⎜⎪             ⎟    \n\
x + ⎜⎨            ⎟ + ⎜⎨ 2           ⎟ + 1\n\
    ⎝⎩y  otherwise⎠   ⎜⎪y   for x > 2⎟    \n\
                      ⎜⎪             ⎟    \n\
                      ⎜⎪1   otherwise⎟    \n\
                      ⎝⎩             ⎠    \
""")
    assert pretty(expr) == ascii_str
    assert upretty(expr) == ucode_str

    expr = x - Piecewise((x, x > 0), (y, True)) + Piecewise((x/y, x < 2),
    (y**2, x > 2), (1, True)) + 1
    ascii_str = \
"""\
                      //x            \\    \n\
                      ||-   for x < 2|    \n\
                      ||y            |    \n\
    //x  for x > 0\\   ||             |    \n\
x - |<            | + |< 2           | + 1\n\
    \\\\y  otherwise/   ||y   for x > 2|    \n\
                      ||             |    \n\
                      ||1   otherwise|    \n\
                      \\\\             /    \
"""
    ucode_str = \
u("""\
                      ⎛⎧x            ⎞    \n\
                      ⎜⎪─   for x < 2⎟    \n\
                      ⎜⎪y            ⎟    \n\
    ⎛⎧x  for x > 0⎞   ⎜⎪             ⎟    \n\
x - ⎜⎨            ⎟ + ⎜⎨ 2           ⎟ + 1\n\
    ⎝⎩y  otherwise⎠   ⎜⎪y   for x > 2⎟    \n\
                      ⎜⎪             ⎟    \n\
                      ⎜⎪1   otherwise⎟    \n\
                      ⎝⎩             ⎠    \
""")
    assert pretty(expr) == ascii_str
    assert upretty(expr) == ucode_str

    expr = x*Piecewise((x, x > 0), (y, True))
    ascii_str = \
"""\
  //x  for x > 0\\\n\
x*|<            |\n\
  \\\\y  otherwise/\
"""
    ucode_str = \
u("""\
  ⎛⎧x  for x > 0⎞\n\
x⋅⎜⎨            ⎟\n\
  ⎝⎩y  otherwise⎠\
""")
    assert pretty(expr) == ascii_str
    assert upretty(expr) == ucode_str

    expr = Piecewise((x, x > 0), (y, True))*Piecewise((x/y, x < 2), (y**2, x >
    2), (1, True))
    ascii_str = \
"""\
                //x            \\\n\
                ||-   for x < 2|\n\
                ||y            |\n\
//x  for x > 0\\ ||             |\n\
|<            |*|< 2           |\n\
\\\\y  otherwise/ ||y   for x > 2|\n\
                ||             |\n\
                ||1   otherwise|\n\
                \\\\             /\
"""
    ucode_str = \
u("""\
                ⎛⎧x            ⎞\n\
                ⎜⎪─   for x < 2⎟\n\
                ⎜⎪y            ⎟\n\
⎛⎧x  for x > 0⎞ ⎜⎪             ⎟\n\
⎜⎨            ⎟⋅⎜⎨ 2           ⎟\n\
⎝⎩y  otherwise⎠ ⎜⎪y   for x > 2⎟\n\
                ⎜⎪             ⎟\n\
                ⎜⎪1   otherwise⎟\n\
                ⎝⎩             ⎠\
""")
    assert pretty(expr) == ascii_str
    assert upretty(expr) == ucode_str

    expr = -Piecewise((x, x > 0), (y, True))*Piecewise((x/y, x < 2), (y**2, x
        > 2), (1, True))
    ascii_str = \
"""\
                 //x            \\\n\
                 ||-   for x < 2|\n\
                 ||y            |\n\
 //x  for x > 0\\ ||             |\n\
-|<            |*|< 2           |\n\
 \\\\y  otherwise/ ||y   for x > 2|\n\
                 ||             |\n\
                 ||1   otherwise|\n\
                 \\\\             /\
"""
    ucode_str = \
u("""\
                 ⎛⎧x            ⎞\n\
                 ⎜⎪─   for x < 2⎟\n\
                 ⎜⎪y            ⎟\n\
 ⎛⎧x  for x > 0⎞ ⎜⎪             ⎟\n\
-⎜⎨            ⎟⋅⎜⎨ 2           ⎟\n\
 ⎝⎩y  otherwise⎠ ⎜⎪y   for x > 2⎟\n\
                 ⎜⎪             ⎟\n\
                 ⎜⎪1   otherwise⎟\n\
                 ⎝⎩             ⎠\
""")
    assert pretty(expr) == ascii_str
    assert upretty(expr) == ucode_str

    expr = Piecewise((0, Abs(1/y) < 1), (1, Abs(y) < 1), (y*meijerg(((2, 1),
        ()), ((), (1, 0)), 1/y), True))
    ascii_str = \
"""\
/                                 1     \n\
|            0               for --- < 1\n\
|                                |y|    \n\
|                                       \n\
<            1               for |y| < 1\n\
|                                       \n\
|   __0, 2 /2, 1       | 1\\             \n\
|y*/__     |           | -|   otherwise \n\
\\  \\_|2, 2 \\      1, 0 | y/             \
"""
    ucode_str = \
u("""\
⎧                                 1     \n\
⎪            0               for ─── < 1\n\
⎪                                │y│    \n\
⎪                                       \n\
⎨            1               for │y│ < 1\n\
⎪                                       \n\
⎪  ╭─╮0, 2 ⎛2, 1       │ 1⎞             \n\
⎪y⋅│╶┐     ⎜           │ ─⎟   otherwise \n\
⎩  ╰─╯2, 2 ⎝      1, 0 │ y⎠             \
""")
    assert pretty(expr) == ascii_str
    assert upretty(expr) == ucode_str

    # XXX: We have to use evaluate=False here because Piecewise._eval_power
    # denests the power.
    expr = Pow(Piecewise((x, x > 0), (y, True)), 2, evaluate=False)
    ascii_str = \
"""\
               2\n\
//x  for x > 0\\ \n\
|<            | \n\
\\\\y  otherwise/ \
"""
    ucode_str = \
u("""\
               2\n\
⎛⎧x  for x > 0⎞ \n\
⎜⎨            ⎟ \n\
⎝⎩y  otherwise⎠ \
""")
    assert pretty(expr) == ascii_str
    assert upretty(expr) == ucode_str


def test_pretty_ITE():
    expr = ITE(x, y, z)
    assert pretty(expr) == (
        '/y    for x  \n'
        '<            \n'
        '\\z  otherwise'
        )
    assert upretty(expr) == u("""\
⎧y    for x  \n\
⎨            \n\
⎩z  otherwise\
""")


def test_pretty_seq():
    expr = ()
    ascii_str = \
"""\
()\
"""
    ucode_str = \
u("""\
()\
""")
    assert pretty(expr) == ascii_str
    assert upretty(expr) == ucode_str

    expr = []
    ascii_str = \
"""\
[]\
"""
    ucode_str = \
u("""\
[]\
""")
    assert pretty(expr) == ascii_str
    assert upretty(expr) == ucode_str

    expr = {}
    expr_2 = {}
    ascii_str = \
"""\
{}\
"""
    ucode_str = \
u("""\
{}\
""")
    assert pretty(expr) == ascii_str
    assert pretty(expr_2) == ascii_str
    assert upretty(expr) == ucode_str
    assert upretty(expr_2) == ucode_str

    expr = (1/x,)
    ascii_str = \
"""\
 1  \n\
(-,)\n\
 x  \
"""
    ucode_str = \
u("""\
⎛1 ⎞\n\
⎜─,⎟\n\
⎝x ⎠\
""")
    assert pretty(expr) == ascii_str
    assert upretty(expr) == ucode_str

    expr = [x**2, 1/x, x, y, sin(th)**2/cos(ph)**2]
    ascii_str = \
"""\
                 2        \n\
  2  1        sin (theta) \n\
[x , -, x, y, -----------]\n\
     x            2       \n\
               cos (phi)  \
"""
    ucode_str = \
u("""\
⎡                2   ⎤\n\
⎢ 2  1        sin (θ)⎥\n\
⎢x , ─, x, y, ───────⎥\n\
⎢    x           2   ⎥\n\
⎣             cos (φ)⎦\
""")
    assert pretty(expr) == ascii_str
    assert upretty(expr) == ucode_str

    expr = (x**2, 1/x, x, y, sin(th)**2/cos(ph)**2)
    ascii_str = \
"""\
                 2        \n\
  2  1        sin (theta) \n\
(x , -, x, y, -----------)\n\
     x            2       \n\
               cos (phi)  \
"""
    ucode_str = \
u("""\
⎛                2   ⎞\n\
⎜ 2  1        sin (θ)⎟\n\
⎜x , ─, x, y, ───────⎟\n\
⎜    x           2   ⎟\n\
⎝             cos (φ)⎠\
""")
    assert pretty(expr) == ascii_str
    assert upretty(expr) == ucode_str

    expr = Tuple(x**2, 1/x, x, y, sin(th)**2/cos(ph)**2)
    ascii_str = \
"""\
                 2        \n\
  2  1        sin (theta) \n\
(x , -, x, y, -----------)\n\
     x            2       \n\
               cos (phi)  \
"""
    ucode_str = \
u("""\
⎛                2   ⎞\n\
⎜ 2  1        sin (θ)⎟\n\
⎜x , ─, x, y, ───────⎟\n\
⎜    x           2   ⎟\n\
⎝             cos (φ)⎠\
""")
    assert pretty(expr) == ascii_str
    assert upretty(expr) == ucode_str

    expr = {x: sin(x)}
    expr_2 = Dict({x: sin(x)})
    ascii_str = \
"""\
{x: sin(x)}\
"""
    ucode_str = \
u("""\
{x: sin(x)}\
""")
    assert pretty(expr) == ascii_str
    assert pretty(expr_2) == ascii_str
    assert upretty(expr) == ucode_str
    assert upretty(expr_2) == ucode_str

    expr = {1/x: 1/y, x: sin(x)**2}
    expr_2 = Dict({1/x: 1/y, x: sin(x)**2})
    ascii_str = \
"""\
 1  1        2    \n\
{-: -, x: sin (x)}\n\
 x  y             \
"""
    ucode_str = \
u("""\
⎧1  1        2   ⎫\n\
⎨─: ─, x: sin (x)⎬\n\
⎩x  y            ⎭\
""")
    assert pretty(expr) == ascii_str
    assert pretty(expr_2) == ascii_str
    assert upretty(expr) == ucode_str
    assert upretty(expr_2) == ucode_str

    # There used to be a bug with pretty-printing sequences of even height.
    expr = [x**2]
    ascii_str = \
"""\
  2 \n\
[x ]\
"""
    ucode_str = \
u("""\
⎡ 2⎤\n\
⎣x ⎦\
""")
    assert pretty(expr) == ascii_str
    assert upretty(expr) == ucode_str

    expr = (x**2,)
    ascii_str = \
"""\
  2  \n\
(x ,)\
"""
    ucode_str = \
u("""\
⎛ 2 ⎞\n\
⎝x ,⎠\
""")
    assert pretty(expr) == ascii_str
    assert upretty(expr) == ucode_str

    expr = Tuple(x**2)
    ascii_str = \
"""\
  2  \n\
(x ,)\
"""
    ucode_str = \
u("""\
⎛ 2 ⎞\n\
⎝x ,⎠\
""")
    assert pretty(expr) == ascii_str
    assert upretty(expr) == ucode_str

    expr = {x**2: 1}
    expr_2 = Dict({x**2: 1})
    ascii_str = \
"""\
  2    \n\
{x : 1}\
"""
    ucode_str = \
u("""\
⎧ 2   ⎫\n\
⎨x : 1⎬\n\
⎩     ⎭\
""")
    assert pretty(expr) == ascii_str
    assert pretty(expr_2) == ascii_str
    assert upretty(expr) == ucode_str
    assert upretty(expr_2) == ucode_str


def test_any_object_in_sequence():
    # Cf. issue 5306
    b1 = Basic()
    b2 = Basic(Basic())

    expr = [b2, b1]
    assert pretty(expr) == "[Basic(Basic()), Basic()]"
    assert upretty(expr) == u"[Basic(Basic()), Basic()]"

    expr = {b2, b1}
    assert pretty(expr) == "{Basic(), Basic(Basic())}"
    assert upretty(expr) == u"{Basic(), Basic(Basic())}"

    expr = {b2: b1, b1: b2}
    expr2 = Dict({b2: b1, b1: b2})
    assert pretty(expr) == "{Basic(): Basic(Basic()), Basic(Basic()): Basic()}"
    assert pretty(
        expr2) == "{Basic(): Basic(Basic()), Basic(Basic()): Basic()}"
    assert upretty(
        expr) == u"{Basic(): Basic(Basic()), Basic(Basic()): Basic()}"
    assert upretty(
        expr2) == u"{Basic(): Basic(Basic()), Basic(Basic()): Basic()}"

def test_print_builtin_set():
    assert pretty(set()) == 'set()'
    assert upretty(set()) == u'set()'

    assert pretty(frozenset()) == 'frozenset()'
    assert upretty(frozenset()) == u'frozenset()'

    s1 = {1/x, x}
    s2 = frozenset(s1)

    assert pretty(s1) == \
"""\
 1    \n\
{-, x}
 x    \
"""
    assert upretty(s1) == \
u"""\
⎧1   ⎫
⎨─, x⎬
⎩x   ⎭\
"""

    assert pretty(s2) == \
"""\
           1     \n\
frozenset({-, x})
           x     \
"""
    assert upretty(s2) == \
u"""\
         ⎛⎧1   ⎫⎞
frozenset⎜⎨─, x⎬⎟
         ⎝⎩x   ⎭⎠\
"""

def test_pretty_sets():
    s = FiniteSet
    assert pretty(s(*[x*y, x**2])) == \
"""\
  2      \n\
{x , x*y}\
"""
    assert pretty(s(*range(1, 6))) == "{1, 2, 3, 4, 5}"
    assert pretty(s(*range(1, 13))) == "{1, 2, 3, 4, 5, 6, 7, 8, 9, 10, 11, 12}"

    assert pretty(set([x*y, x**2])) == \
"""\
  2      \n\
{x , x*y}\
"""
    assert pretty(set(range(1, 6))) == "{1, 2, 3, 4, 5}"
    assert pretty(set(range(1, 13))) == \
        "{1, 2, 3, 4, 5, 6, 7, 8, 9, 10, 11, 12}"

    assert pretty(frozenset([x*y, x**2])) == \
"""\
            2       \n\
frozenset({x , x*y})\
"""
    assert pretty(frozenset(range(1, 6))) == "frozenset({1, 2, 3, 4, 5})"
    assert pretty(frozenset(range(1, 13))) == \
        "frozenset({1, 2, 3, 4, 5, 6, 7, 8, 9, 10, 11, 12})"

    assert pretty(Range(0, 3, 1)) == '{0, 1, 2}'

    ascii_str = '{0, 1, ..., 29}'
    ucode_str = u'{0, 1, …, 29}'
    assert pretty(Range(0, 30, 1)) == ascii_str
    assert upretty(Range(0, 30, 1)) == ucode_str

    ascii_str = '{30, 29, ..., 2}'
    ucode_str = u('{30, 29, …, 2}')
    assert pretty(Range(30, 1, -1)) == ascii_str
    assert upretty(Range(30, 1, -1)) == ucode_str

    ascii_str = '{0, 2, ...}'
    ucode_str = u'{0, 2, …}'
    assert pretty(Range(0, oo, 2)) == ascii_str
    assert upretty(Range(0, oo, 2)) == ucode_str

    ascii_str = '{..., 2, 0}'
    ucode_str = u('{…, 2, 0}')
    assert pretty(Range(oo, -2, -2)) == ascii_str
    assert upretty(Range(oo, -2, -2)) == ucode_str

    ascii_str = '{-2, -3, ...}'
    ucode_str = u('{-2, -3, …}')
    assert pretty(Range(-2, -oo, -1)) == ascii_str
    assert upretty(Range(-2, -oo, -1)) == ucode_str


def test_pretty_SetExpr():
    iv = Interval(1, 3)
    se = SetExpr(iv)
    ascii_str = "SetExpr([1, 3])"
    ucode_str = u("SetExpr([1, 3])")
    assert pretty(se) == ascii_str
    assert upretty(se) == ucode_str


def test_pretty_ImageSet():
    imgset = ImageSet(Lambda((x, y), x + y), {1, 2, 3}, {3, 4})
    ascii_str = '{x + y | x in {1, 2, 3} , y in {3, 4}}'
    ucode_str = u('{x + y | x ∊ {1, 2, 3} , y ∊ {3, 4}}')
    assert pretty(imgset) == ascii_str
    assert upretty(imgset) == ucode_str

    imgset = ImageSet(Lambda(x, x**2), S.Naturals)
    ascii_str = \
    '  2                 \n'\
    '{x  | x in Naturals}'
    ucode_str = u('''\
⎧ 2        ⎫\n\
⎨x  | x ∊ ℕ⎬\n\
⎩          ⎭''')
    assert pretty(imgset) == ascii_str
    assert upretty(imgset) == ucode_str


def test_pretty_ConditionSet():
    from sympy import ConditionSet
    ascii_str = '{x | x in (-oo, oo) and sin(x) = 0}'
    ucode_str = u'{x | x ∊ ℝ ∧ sin(x) = 0}'
    assert pretty(ConditionSet(x, Eq(sin(x), 0), S.Reals)) == ascii_str
    assert upretty(ConditionSet(x, Eq(sin(x), 0), S.Reals)) == ucode_str

    assert pretty(ConditionSet(x, Contains(x, S.Reals, evaluate=False), FiniteSet(1))) == '{1}'
    assert upretty(ConditionSet(x, Contains(x, S.Reals, evaluate=False), FiniteSet(1))) == u'{1}'

    assert pretty(ConditionSet(x, And(x > 1, x < -1), FiniteSet(1, 2, 3))) == "EmptySet()"
    assert upretty(ConditionSet(x, And(x > 1, x < -1), FiniteSet(1, 2, 3))) == u"∅"

    assert pretty(ConditionSet(x, Or(x > 1, x < -1), FiniteSet(1, 2))) == '{2}'
    assert upretty(ConditionSet(x, Or(x > 1, x < -1), FiniteSet(1, 2))) == u'{2}'


def test_pretty_ComplexRegion():
    from sympy import ComplexRegion
    ucode_str = u'{x + y⋅ⅈ | x, y ∊ [3, 5] × [4, 6]}'
    assert upretty(ComplexRegion(Interval(3, 5)*Interval(4, 6))) == ucode_str

    ucode_str = u'{r⋅(ⅈ⋅sin(θ) + cos(θ)) | r, θ ∊ [0, 1] × [0, 2⋅π)}'
    assert upretty(ComplexRegion(Interval(0, 1)*Interval(0, 2*pi), polar=True)) == ucode_str

def test_pretty_Union_issue_10414():
    a, b = Interval(2, 3), Interval(4, 7)
    ucode_str = u'[2, 3] ∪ [4, 7]'
    ascii_str = '[2, 3] U [4, 7]'
    assert upretty(Union(a, b)) == ucode_str
    assert pretty(Union(a, b)) == ascii_str

def test_pretty_Intersection_issue_10414():
    x, y, z, w = symbols('x, y, z, w')
    a, b = Interval(x, y), Interval(z, w)
    ucode_str = u'[x, y] ∩ [z, w]'
    ascii_str = '[x, y] n [z, w]'
    assert upretty(Intersection(a, b)) == ucode_str
    assert pretty(Intersection(a, b)) == ascii_str

def test_ProductSet_paranthesis():
    ucode_str = u'([4, 7] × {1, 2}) ∪ ([2, 3] × [4, 7])'

    a, b, c = Interval(2, 3), Interval(4, 7), Interval(1, 9)
    assert upretty(Union(a*b, b*FiniteSet(1, 2))) == ucode_str

def test_ProductSet_prod_char_issue_10413():
    ascii_str = '[2, 3] x [4, 7]'
    ucode_str = u'[2, 3] × [4, 7]'

    a, b = Interval(2, 3), Interval(4, 7)
    assert pretty(a*b) == ascii_str
    assert upretty(a*b) == ucode_str

def test_pretty_sequences():
    s1 = SeqFormula(a**2, (0, oo))
    s2 = SeqPer((1, 2))

    ascii_str = '[0, 1, 4, 9, ...]'
    ucode_str = u'[0, 1, 4, 9, …]'

    assert pretty(s1) == ascii_str
    assert upretty(s1) == ucode_str

    ascii_str = '[1, 2, 1, 2, ...]'
    ucode_str = u'[1, 2, 1, 2, …]'
    assert pretty(s2) == ascii_str
    assert upretty(s2) == ucode_str

    s3 = SeqFormula(a**2, (0, 2))
    s4 = SeqPer((1, 2), (0, 2))

    ascii_str = '[0, 1, 4]'
    ucode_str = u'[0, 1, 4]'

    assert pretty(s3) == ascii_str
    assert upretty(s3) == ucode_str

    ascii_str = '[1, 2, 1]'
    ucode_str = u'[1, 2, 1]'
    assert pretty(s4) == ascii_str
    assert upretty(s4) == ucode_str

    s5 = SeqFormula(a**2, (-oo, 0))
    s6 = SeqPer((1, 2), (-oo, 0))

    ascii_str = '[..., 9, 4, 1, 0]'
    ucode_str = u'[…, 9, 4, 1, 0]'

    assert pretty(s5) == ascii_str
    assert upretty(s5) == ucode_str

    ascii_str = '[..., 2, 1, 2, 1]'
    ucode_str = u'[…, 2, 1, 2, 1]'
    assert pretty(s6) == ascii_str
    assert upretty(s6) == ucode_str

    ascii_str = '[1, 3, 5, 11, ...]'
    ucode_str = u'[1, 3, 5, 11, …]'

    assert pretty(SeqAdd(s1, s2)) == ascii_str
    assert upretty(SeqAdd(s1, s2)) == ucode_str

    ascii_str = '[1, 3, 5]'
    ucode_str = u'[1, 3, 5]'

    assert pretty(SeqAdd(s3, s4)) == ascii_str
    assert upretty(SeqAdd(s3, s4)) == ucode_str

    ascii_str = '[..., 11, 5, 3, 1]'
    ucode_str = u'[…, 11, 5, 3, 1]'

    assert pretty(SeqAdd(s5, s6)) == ascii_str
    assert upretty(SeqAdd(s5, s6)) == ucode_str

    ascii_str = '[0, 2, 4, 18, ...]'
    ucode_str = u'[0, 2, 4, 18, …]'

    assert pretty(SeqMul(s1, s2)) == ascii_str
    assert upretty(SeqMul(s1, s2)) == ucode_str

    ascii_str = '[0, 2, 4]'
    ucode_str = u'[0, 2, 4]'

    assert pretty(SeqMul(s3, s4)) == ascii_str
    assert upretty(SeqMul(s3, s4)) == ucode_str

    ascii_str = '[..., 18, 4, 2, 0]'
    ucode_str = u'[…, 18, 4, 2, 0]'

    assert pretty(SeqMul(s5, s6)) == ascii_str
    assert upretty(SeqMul(s5, s6)) == ucode_str

    # Sequences with symbolic limits, issue 12629
    s7 = SeqFormula(a**2, (a, 0, x))
    raises(NotImplementedError, lambda: pretty(s7))
    raises(NotImplementedError, lambda: upretty(s7))

    b = Symbol('b')
    s8 = SeqFormula(b*a**2, (a, 0, 2))
    ascii_str = u'[0, b, 4*b]'
    ucode_str = u'[0, b, 4⋅b]'
    assert pretty(s8) == ascii_str
    assert upretty(s8) == ucode_str


def test_pretty_FourierSeries():
    f = fourier_series(x, (x, -pi, pi))

    ascii_str = \
"""\
                      2*sin(3*x)      \n\
2*sin(x) - sin(2*x) + ---------- + ...\n\
                          3           \
"""

    ucode_str = \
u("""\
                      2⋅sin(3⋅x)    \n\
2⋅sin(x) - sin(2⋅x) + ────────── + …\n\
                          3         \
""")

    assert pretty(f) == ascii_str
    assert upretty(f) == ucode_str


def test_pretty_FormalPowerSeries():
    f = fps(log(1 + x))


    ascii_str = \
"""\
  oo             \n\
____             \n\
\\   `            \n\
 \\         -k  k \n\
  \\   -(-1)  *x  \n\
  /   -----------\n\
 /         k     \n\
/___,            \n\
k = 1            \
"""

    ucode_str = \
u("""\
  ∞              \n\
 ____            \n\
 ╲               \n\
  ╲        -k  k \n\
   ╲  -(-1)  ⋅x  \n\
   ╱  ───────────\n\
  ╱        k     \n\
 ╱               \n\
 ‾‾‾‾            \n\
k = 1            \
""")

    assert pretty(f) == ascii_str
    assert upretty(f) == ucode_str


def test_pretty_limits():
    expr = Limit(x, x, oo)
    ascii_str = \
"""\
 lim x\n\
x->oo \
"""
    ucode_str = \
u("""\
lim x\n\
x─→∞ \
""")
    assert pretty(expr) == ascii_str
    assert upretty(expr) == ucode_str

    expr = Limit(x**2, x, 0)
    ascii_str = \
"""\
      2\n\
 lim x \n\
x->0+  \
"""
    ucode_str = \
u("""\
      2\n\
 lim x \n\
x─→0⁺  \
""")
    assert pretty(expr) == ascii_str
    assert upretty(expr) == ucode_str

    expr = Limit(1/x, x, 0)
    ascii_str = \
"""\
     1\n\
 lim -\n\
x->0+x\
"""
    ucode_str = \
u("""\
     1\n\
 lim ─\n\
x─→0⁺x\
""")
    assert pretty(expr) == ascii_str
    assert upretty(expr) == ucode_str

    expr = Limit(sin(x)/x, x, 0)
    ascii_str = \
"""\
     /sin(x)\\\n\
 lim |------|\n\
x->0+\\  x   /\
"""
    ucode_str = \
u("""\
     ⎛sin(x)⎞\n\
 lim ⎜──────⎟\n\
x─→0⁺⎝  x   ⎠\
""")
    assert pretty(expr) == ascii_str
    assert upretty(expr) == ucode_str

    expr = Limit(sin(x)/x, x, 0, "-")
    ascii_str = \
"""\
     /sin(x)\\\n\
 lim |------|\n\
x->0-\\  x   /\
"""
    ucode_str = \
u("""\
     ⎛sin(x)⎞\n\
 lim ⎜──────⎟\n\
x─→0⁻⎝  x   ⎠\
""")
    assert pretty(expr) == ascii_str
    assert upretty(expr) == ucode_str

    expr = Limit(x + sin(x), x, 0)
    ascii_str = \
"""\
 lim (x + sin(x))\n\
x->0+            \
"""
    ucode_str = \
u("""\
 lim (x + sin(x))\n\
x─→0⁺            \
""")
    assert pretty(expr) == ascii_str
    assert upretty(expr) == ucode_str

    expr = Limit(x, x, 0)**2
    ascii_str = \
"""\
        2\n\
/ lim x\\ \n\
\\x->0+ / \
"""
    ucode_str = \
u("""\
        2\n\
⎛ lim x⎞ \n\
⎝x─→0⁺ ⎠ \
""")
    assert pretty(expr) == ascii_str
    assert upretty(expr) == ucode_str

    expr = Limit(x*Limit(y/2,y,0), x, 0)
    ascii_str = \
"""\
     /       /y\\\\\n\
 lim |x* lim |-||\n\
x->0+\\  y->0+\\2//\
"""
    ucode_str = \
u("""\
     ⎛       ⎛y⎞⎞\n\
 lim ⎜x⋅ lim ⎜─⎟⎟\n\
x─→0⁺⎝  y─→0⁺⎝2⎠⎠\
""")
    assert pretty(expr) == ascii_str
    assert upretty(expr) == ucode_str

    expr = 2*Limit(x*Limit(y/2,y,0), x, 0)
    ascii_str = \
"""\
       /       /y\\\\\n\
2* lim |x* lim |-||\n\
  x->0+\\  y->0+\\2//\
"""
    ucode_str = \
u("""\
       ⎛       ⎛y⎞⎞\n\
2⋅ lim ⎜x⋅ lim ⎜─⎟⎟\n\
  x─→0⁺⎝  y─→0⁺⎝2⎠⎠\
""")
    assert pretty(expr) == ascii_str
    assert upretty(expr) == ucode_str

    expr = Limit(sin(x), x, 0, dir='+-')
    ascii_str = \
"""\
lim sin(x)\n\
x->0      \
"""
    ucode_str = \
u("""\
lim sin(x)\n\
x─→0      \
""")

    assert pretty(expr) == ascii_str
    assert upretty(expr) == ucode_str


def test_pretty_ComplexRootOf():
    expr = rootof(x**5 + 11*x - 2, 0)
    ascii_str = \
"""\
       / 5              \\\n\
CRootOf\\x  + 11*x - 2, 0/\
"""
    ucode_str = \
u("""\
       ⎛ 5              ⎞\n\
CRootOf⎝x  + 11⋅x - 2, 0⎠\
""")

    assert pretty(expr) == ascii_str
    assert upretty(expr) == ucode_str


def test_pretty_RootSum():
    expr = RootSum(x**5 + 11*x - 2, auto=False)
    ascii_str = \
"""\
       / 5           \\\n\
RootSum\\x  + 11*x - 2/\
"""
    ucode_str = \
u("""\
       ⎛ 5           ⎞\n\
RootSum⎝x  + 11⋅x - 2⎠\
""")

    assert pretty(expr) == ascii_str
    assert upretty(expr) == ucode_str

    expr = RootSum(x**5 + 11*x - 2, Lambda(z, exp(z)))
    ascii_str = \
"""\
       / 5                   z\\\n\
RootSum\\x  + 11*x - 2, z -> e /\
"""
    ucode_str = \
u("""\
       ⎛ 5                  z⎞\n\
RootSum⎝x  + 11⋅x - 2, z ↦ ℯ ⎠\
""")

    assert pretty(expr) == ascii_str
    assert upretty(expr) == ucode_str


def test_GroebnerBasis():
    expr = groebner([], x, y)

    ascii_str = \
"""\
GroebnerBasis([], x, y, domain=ZZ, order=lex)\
"""
    ucode_str = \
u("""\
GroebnerBasis([], x, y, domain=ℤ, order=lex)\
""")

    assert pretty(expr) == ascii_str
    assert upretty(expr) == ucode_str

    F = [x**2 - 3*y - x + 1, y**2 - 2*x + y - 1]
    expr = groebner(F, x, y, order='grlex')

    ascii_str = \
"""\
             /[ 2                 2              ]                              \\\n\
GroebnerBasis\\[x  - x - 3*y + 1, y  - 2*x + y - 1], x, y, domain=ZZ, order=grlex/\
"""
    ucode_str = \
u("""\
             ⎛⎡ 2                 2              ⎤                             ⎞\n\
GroebnerBasis⎝⎣x  - x - 3⋅y + 1, y  - 2⋅x + y - 1⎦, x, y, domain=ℤ, order=grlex⎠\
""")

    assert pretty(expr) == ascii_str
    assert upretty(expr) == ucode_str

    expr = expr.fglm('lex')

    ascii_str = \
"""\
             /[       2           4      3      2           ]                            \\\n\
GroebnerBasis\\[2*x - y  - y + 1, y  + 2*y  - 3*y  - 16*y + 7], x, y, domain=ZZ, order=lex/\
"""
    ucode_str = \
u("""\
             ⎛⎡       2           4      3      2           ⎤                           ⎞\n\
GroebnerBasis⎝⎣2⋅x - y  - y + 1, y  + 2⋅y  - 3⋅y  - 16⋅y + 7⎦, x, y, domain=ℤ, order=lex⎠\
""")

    assert pretty(expr) == ascii_str
    assert upretty(expr) == ucode_str


def test_pretty_UniversalSet():
    assert pretty(S.UniversalSet) == "UniversalSet"
    assert upretty(S.UniversalSet) == u'𝕌'


def test_pretty_Boolean():
    expr = Not(x, evaluate=False)

    assert pretty(expr) == "Not(x)"
    assert upretty(expr) == u"¬x"

    expr = And(x, y)

    assert pretty(expr) == "And(x, y)"
    assert upretty(expr) == u"x ∧ y"

    expr = Or(x, y)

    assert pretty(expr) == "Or(x, y)"
    assert upretty(expr) == u"x ∨ y"

    syms = symbols('a:f')
    expr = And(*syms)

    assert pretty(expr) == "And(a, b, c, d, e, f)"
    assert upretty(expr) == u"a ∧ b ∧ c ∧ d ∧ e ∧ f"

    expr = Or(*syms)

    assert pretty(expr) == "Or(a, b, c, d, e, f)"
    assert upretty(expr) == u"a ∨ b ∨ c ∨ d ∨ e ∨ f"

    expr = Xor(x, y, evaluate=False)

    assert pretty(expr) == "Xor(x, y)"
    assert upretty(expr) == u"x ⊻ y"

    expr = Nand(x, y, evaluate=False)

    assert pretty(expr) == "Nand(x, y)"
    assert upretty(expr) == u"x ⊼ y"

    expr = Nor(x, y, evaluate=False)

    assert pretty(expr) == "Nor(x, y)"
    assert upretty(expr) == u"x ⊽ y"

    expr = Implies(x, y, evaluate=False)

    assert pretty(expr) == "Implies(x, y)"
    assert upretty(expr) == u"x → y"

    # don't sort args
    expr = Implies(y, x, evaluate=False)

    assert pretty(expr) == "Implies(y, x)"
    assert upretty(expr) == u"y → x"

    expr = Equivalent(x, y, evaluate=False)

    assert pretty(expr) == "Equivalent(x, y)"
    assert upretty(expr) == u"x ⇔ y"

    expr = Equivalent(y, x, evaluate=False)

    assert pretty(expr) == "Equivalent(x, y)"
    assert upretty(expr) == u"x ⇔ y"


def test_pretty_Domain():
    expr = FF(23)

    assert pretty(expr) == "GF(23)"
    assert upretty(expr) == u"ℤ₂₃"

    expr = ZZ

    assert pretty(expr) == "ZZ"
    assert upretty(expr) == u"ℤ"

    expr = QQ

    assert pretty(expr) == "QQ"
    assert upretty(expr) == u"ℚ"

    expr = RR

    assert pretty(expr) == "RR"
    assert upretty(expr) == u"ℝ"

    expr = QQ[x]

    assert pretty(expr) == "QQ[x]"
    assert upretty(expr) == u"ℚ[x]"

    expr = QQ[x, y]

    assert pretty(expr) == "QQ[x, y]"
    assert upretty(expr) == u"ℚ[x, y]"

    expr = ZZ.frac_field(x)

    assert pretty(expr) == "ZZ(x)"
    assert upretty(expr) == u"ℤ(x)"

    expr = ZZ.frac_field(x, y)

    assert pretty(expr) == "ZZ(x, y)"
    assert upretty(expr) == u"ℤ(x, y)"

    expr = QQ.poly_ring(x, y, order=grlex)

    assert pretty(expr) == "QQ[x, y, order=grlex]"
    assert upretty(expr) == u"ℚ[x, y, order=grlex]"

    expr = QQ.poly_ring(x, y, order=ilex)

    assert pretty(expr) == "QQ[x, y, order=ilex]"
    assert upretty(expr) == u"ℚ[x, y, order=ilex]"


def test_pretty_prec():
    assert xpretty(S("0.3"), full_prec=True, wrap_line=False) == "0.300000000000000"
    assert xpretty(S("0.3"), full_prec="auto", wrap_line=False) == "0.300000000000000"
    assert xpretty(S("0.3"), full_prec=False, wrap_line=False) == "0.3"
    assert xpretty(S("0.3")*x, full_prec=True, use_unicode=False, wrap_line=False) in [
        "0.300000000000000*x",
        "x*0.300000000000000"
    ]
    assert xpretty(S("0.3")*x, full_prec="auto", use_unicode=False, wrap_line=False) in [
        "0.3*x",
        "x*0.3"
    ]
    assert xpretty(S("0.3")*x, full_prec=False, use_unicode=False, wrap_line=False) in [
        "0.3*x",
        "x*0.3"
    ]


def test_pprint():
    import sys
    from sympy.core.compatibility import StringIO
    fd = StringIO()
    sso = sys.stdout
    sys.stdout = fd
    try:
        pprint(pi, use_unicode=False, wrap_line=False)
    finally:
        sys.stdout = sso
    assert fd.getvalue() == 'pi\n'


def test_pretty_class():
    """Test that the printer dispatcher correctly handles classes."""
    class C:
        pass   # C has no .__class__ and this was causing problems

    class D(object):
        pass

    assert pretty( C ) == str( C )
    assert pretty( D ) == str( D )


def test_pretty_no_wrap_line():
    huge_expr = 0
    for i in range(20):
        huge_expr += i*sin(i + x)
    assert xpretty(huge_expr            ).find('\n') != -1
    assert xpretty(huge_expr, wrap_line=False).find('\n') == -1


def test_settings():
    raises(TypeError, lambda: pretty(S(4), method="garbage"))


def test_pretty_sum():
    from sympy.abc import x, a, b, k, m, n

    expr = Sum(k**k, (k, 0, n))
    ascii_str = \
"""\
  n     \n\
 ___    \n\
 \\  `   \n\
  \\    k\n\
  /   k \n\
 /__,   \n\
k = 0   \
"""
    ucode_str = \
u("""\
  n     \n\
 ___    \n\
 ╲      \n\
  ╲    k\n\
  ╱   k \n\
 ╱      \n\
 ‾‾‾    \n\
k = 0   \
""")
    assert pretty(expr) == ascii_str
    assert upretty(expr) == ucode_str

    expr = Sum(k**k, (k, oo, n))
    ascii_str = \
"""\
  n      \n\
 ___     \n\
 \\  `    \n\
  \\     k\n\
  /    k \n\
 /__,    \n\
k = oo   \
"""
    ucode_str = \
u("""\
  n     \n\
 ___    \n\
 ╲      \n\
  ╲    k\n\
  ╱   k \n\
 ╱      \n\
 ‾‾‾    \n\
k = ∞   \
""")
    assert pretty(expr) == ascii_str
    assert upretty(expr) == ucode_str

    expr = Sum(k**(Integral(x**n, (x, -oo, oo))), (k, 0, n**n))
    ascii_str = \
"""\
    n             \n\
   n              \n\
______            \n\
\\     `           \n\
 \\        oo      \n\
  \\        /      \n\
   \\      |       \n\
    \\     |   n   \n\
     )    |  x  dx\n\
    /     |       \n\
   /     /        \n\
  /      -oo      \n\
 /      k         \n\
/_____,           \n\
 k = 0            \
"""
    ucode_str = \
u("""\
   n            \n\
  n             \n\
______          \n\
╲               \n\
 ╲              \n\
  ╲     ∞       \n\
   ╲    ⌠       \n\
    ╲   ⎮   n   \n\
    ╱   ⎮  x  dx\n\
   ╱    ⌡       \n\
  ╱     -∞      \n\
 ╱     k        \n\
╱               \n\
‾‾‾‾‾‾          \n\
k = 0           \
""")
    assert pretty(expr) == ascii_str
    assert upretty(expr) == ucode_str

    expr = Sum(k**(
        Integral(x**n, (x, -oo, oo))), (k, 0, Integral(x**x, (x, -oo, oo))))
    ascii_str = \
"""\
 oo                 \n\
  /                 \n\
 |                  \n\
 |   x              \n\
 |  x  dx           \n\
 |                  \n\
/                   \n\
-oo                 \n\
 ______             \n\
 \\     `            \n\
  \\         oo      \n\
   \\         /      \n\
    \\       |       \n\
     \\      |   n   \n\
      )     |  x  dx\n\
     /      |       \n\
    /      /        \n\
   /       -oo      \n\
  /       k         \n\
 /_____,            \n\
  k = 0             \
"""
    ucode_str = \
u("""\
∞                 \n\
⌠                 \n\
⎮   x             \n\
⎮  x  dx          \n\
⌡                 \n\
-∞                \n\
 ______           \n\
 ╲                \n\
  ╲               \n\
   ╲      ∞       \n\
    ╲     ⌠       \n\
     ╲    ⎮   n   \n\
     ╱    ⎮  x  dx\n\
    ╱     ⌡       \n\
   ╱      -∞      \n\
  ╱      k        \n\
 ╱                \n\
 ‾‾‾‾‾‾           \n\
 k = 0            \
""")
    assert pretty(expr) == ascii_str
    assert upretty(expr) == ucode_str

    expr = Sum(k**(Integral(x**n, (x, -oo, oo))), (
        k, x + n + x**2 + n**2 + (x/n) + (1/x), Integral(x**x, (x, -oo, oo))))
    ascii_str = \
"""\
          oo                          \n\
           /                          \n\
          |                           \n\
          |   x                       \n\
          |  x  dx                    \n\
          |                           \n\
         /                            \n\
         -oo                          \n\
          ______                      \n\
          \\     `                     \n\
           \\                  oo      \n\
            \\                  /      \n\
             \\                |       \n\
              \\               |   n   \n\
               )              |  x  dx\n\
              /               |       \n\
             /               /        \n\
            /                -oo      \n\
           /                k         \n\
          /_____,                     \n\
     2        2       1   x           \n\
k = n  + n + x  + x + - + -           \n\
                      x   n           \
"""
    ucode_str = \
u("""\
          ∞                          \n\
          ⌠                          \n\
          ⎮   x                      \n\
          ⎮  x  dx                   \n\
          ⌡                          \n\
          -∞                         \n\
           ______                    \n\
           ╲                         \n\
            ╲                        \n\
             ╲               ∞       \n\
              ╲              ⌠       \n\
               ╲             ⎮   n   \n\
               ╱             ⎮  x  dx\n\
              ╱              ⌡       \n\
             ╱               -∞      \n\
            ╱               k        \n\
           ╱                         \n\
           ‾‾‾‾‾‾                    \n\
     2        2       1   x          \n\
k = n  + n + x  + x + ─ + ─          \n\
                      x   n          \
""")
    assert pretty(expr) == ascii_str
    assert upretty(expr) == ucode_str

    expr = Sum(k**(
        Integral(x**n, (x, -oo, oo))), (k, 0, x + n + x**2 + n**2 + (x/n) + (1/x)))
    ascii_str = \
"""\
 2        2       1   x           \n\
n  + n + x  + x + - + -           \n\
                  x   n           \n\
        ______                    \n\
        \\     `                   \n\
         \\                oo      \n\
          \\                /      \n\
           \\              |       \n\
            \\             |   n   \n\
             )            |  x  dx\n\
            /             |       \n\
           /             /        \n\
          /              -oo      \n\
         /              k         \n\
        /_____,                   \n\
         k = 0                    \
"""
    ucode_str = \
u("""\
 2        2       1   x          \n\
n  + n + x  + x + ─ + ─          \n\
                  x   n          \n\
         ______                  \n\
         ╲                       \n\
          ╲                      \n\
           ╲             ∞       \n\
            ╲            ⌠       \n\
             ╲           ⎮   n   \n\
             ╱           ⎮  x  dx\n\
            ╱            ⌡       \n\
           ╱             -∞      \n\
          ╱             k        \n\
         ╱                       \n\
         ‾‾‾‾‾‾                  \n\
         k = 0                   \
""")
    assert pretty(expr) == ascii_str
    assert upretty(expr) == ucode_str

    expr = Sum(x, (x, 0, oo))
    ascii_str = \
"""\
  oo   \n\
 __    \n\
 \\ `   \n\
  )   x\n\
 /_,   \n\
x = 0  \
"""
    ucode_str = \
u("""\
  ∞    \n\
 ___   \n\
 ╲     \n\
  ╲    \n\
  ╱   x\n\
 ╱     \n\
 ‾‾‾   \n\
x = 0  \
""")

    assert pretty(expr) == ascii_str
    assert upretty(expr) == ucode_str

    expr = Sum(x**2, (x, 0, oo))
    ascii_str = \
u("""\
  oo    \n\
 ___    \n\
 \\  `   \n\
  \\    2\n\
  /   x \n\
 /__,   \n\
x = 0   \
""")
    ucode_str = \
u("""\
  ∞     \n\
 ___    \n\
 ╲      \n\
  ╲    2\n\
  ╱   x \n\
 ╱      \n\
 ‾‾‾    \n\
x = 0   \
""")

    assert pretty(expr) == ascii_str
    assert upretty(expr) == ucode_str

    expr = Sum(x/2, (x, 0, oo))
    ascii_str = \
"""\
  oo   \n\
 ___   \n\
 \\  `  \n\
  \\   x\n\
   )  -\n\
  /   2\n\
 /__,  \n\
x = 0  \
"""
    ucode_str = \
u("""\
  ∞    \n\
 ____  \n\
 ╲     \n\
  ╲    \n\
   ╲  x\n\
   ╱  ─\n\
  ╱   2\n\
 ╱     \n\
 ‾‾‾‾  \n\
x = 0  \
""")

    assert pretty(expr) == ascii_str
    assert upretty(expr) == ucode_str

    expr = Sum(x**3/2, (x, 0, oo))
    ascii_str = \
"""\
  oo    \n\
____    \n\
\\   `   \n\
 \\     3\n\
  \\   x \n\
  /   --\n\
 /    2 \n\
/___,   \n\
x = 0   \
"""
    ucode_str = \
u("""\
  ∞     \n\
 ____   \n\
 ╲      \n\
  ╲    3\n\
   ╲  x \n\
   ╱  ──\n\
  ╱   2 \n\
 ╱      \n\
 ‾‾‾‾   \n\
x = 0   \
""")

    assert pretty(expr) == ascii_str
    assert upretty(expr) == ucode_str

    expr = Sum((x**3*y**(x/2))**n, (x, 0, oo))
    ascii_str = \
"""\
  oo          \n\
____          \n\
\\   `         \n\
 \\           n\n\
  \\   /    x\\ \n\
   )  |    -| \n\
  /   | 3  2| \n\
 /    \\x *y / \n\
/___,         \n\
x = 0         \
"""
    ucode_str = \
u("""\
  ∞           \n\
_____         \n\
╲             \n\
 ╲            \n\
  ╲          n\n\
   ╲  ⎛    x⎞ \n\
   ╱  ⎜    ─⎟ \n\
  ╱   ⎜ 3  2⎟ \n\
 ╱    ⎝x ⋅y ⎠ \n\
╱             \n\
‾‾‾‾‾         \n\
x = 0         \
""")

    assert pretty(expr) == ascii_str
    assert upretty(expr) == ucode_str

    expr = Sum(1/x**2, (x, 0, oo))
    ascii_str = \
"""\
  oo    \n\
____    \n\
\\   `   \n\
 \\    1 \n\
  \\   --\n\
  /    2\n\
 /    x \n\
/___,   \n\
x = 0   \
"""
    ucode_str = \
u("""\
  ∞     \n\
 ____   \n\
 ╲      \n\
  ╲   1 \n\
   ╲  ──\n\
   ╱   2\n\
  ╱   x \n\
 ╱      \n\
 ‾‾‾‾   \n\
x = 0   \
""")

    assert pretty(expr) == ascii_str
    assert upretty(expr) == ucode_str

    expr = Sum(1/y**(a/b), (x, 0, oo))
    ascii_str = \
"""\
  oo      \n\
____      \n\
\\   `     \n\
 \\     -a \n\
  \\    ---\n\
  /     b \n\
 /    y   \n\
/___,     \n\
x = 0     \
"""
    ucode_str = \
u("""\
  ∞       \n\
 ____     \n\
 ╲        \n\
  ╲    -a \n\
   ╲   ───\n\
   ╱    b \n\
  ╱   y   \n\
 ╱        \n\
 ‾‾‾‾     \n\
x = 0     \
""")

    assert pretty(expr) == ascii_str
    assert upretty(expr) == ucode_str

    expr = Sum(1/y**(a/b), (x, 0, oo), (y, 1, 2))
    ascii_str = \
"""\
  2     oo     \n\
____  ____     \n\
\\   ` \\   `    \n\
 \\     \\     -a\n\
  \\     \\    --\n\
  /     /    b \n\
 /     /    y  \n\
/___, /___,    \n\
y = 1 x = 0    \
"""
    ucode_str = \
u("""\
  2     ∞      \n\
____  ____     \n\
╲     ╲        \n\
 ╲     ╲     -a\n\
  ╲     ╲    ──\n\
  ╱     ╱    b \n\
 ╱     ╱    y  \n\
╱     ╱        \n\
‾‾‾‾  ‾‾‾‾     \n\
y = 1 x = 0    \
""")
    expr = Sum(1/(1 + 1/(
        1 + 1/k)) + 1, (k, 111, 1 + 1/n), (k, 1/(1 + m), oo)) + 1/(1 + 1/k)
    ascii_str = \
"""\
               1                         \n\
           1 + -                         \n\
    oo         n                         \n\
  _____    _____                         \n\
  \\    `   \\    `                        \n\
   \\        \\     /        1    \\        \n\
    \\        \\    |1 + ---------|        \n\
     \\        \\   |          1  |     1  \n\
      )        )  |    1 + -----| + -----\n\
     /        /   |            1|       1\n\
    /        /    |        1 + -|   1 + -\n\
   /        /     \\            k/       k\n\
  /____,   /____,                        \n\
      1   k = 111                        \n\
k = -----                                \n\
    m + 1                                \
"""
    ucode_str = \
u("""\
               1                         \n\
           1 + ─                         \n\
    ∞          n                         \n\
  ______   ______                        \n\
  ╲        ╲                             \n\
   ╲        ╲                            \n\
    ╲        ╲    ⎛        1    ⎞        \n\
     ╲        ╲   ⎜1 + ─────────⎟        \n\
      ╲        ╲  ⎜          1  ⎟     1  \n\
      ╱        ╱  ⎜    1 + ─────⎟ + ─────\n\
     ╱        ╱   ⎜            1⎟       1\n\
    ╱        ╱    ⎜        1 + ─⎟   1 + ─\n\
   ╱        ╱     ⎝            k⎠       k\n\
  ╱        ╱                             \n\
  ‾‾‾‾‾‾   ‾‾‾‾‾‾                        \n\
      1   k = 111                        \n\
k = ─────                                \n\
    m + 1                                \
""")

    assert pretty(expr) == ascii_str
    assert upretty(expr) == ucode_str


def test_units():
    expr = joule
    ascii_str1 = \
"""\
              2\n\
kilogram*meter \n\
---------------\n\
          2    \n\
    second     \
"""
    unicode_str1 = \
u("""\
              2\n\
kilogram⋅meter \n\
───────────────\n\
          2    \n\
    second     \
""")

    ascii_str2 = \
"""\
                    2\n\
3*x*y*kilogram*meter \n\
---------------------\n\
             2       \n\
       second        \
"""
    unicode_str2 = \
u("""\
                    2\n\
3⋅x⋅y⋅kilogram⋅meter \n\
─────────────────────\n\
             2       \n\
       second        \
""")

    from sympy.physics.units import kg, m, s
    assert upretty(expr) == u("joule")
    assert pretty(expr) == "joule"
    assert upretty(expr.convert_to(kg*m**2/s**2)) == unicode_str1
    assert pretty(expr.convert_to(kg*m**2/s**2)) == ascii_str1
    assert upretty(3*kg*x*m**2*y/s**2) == unicode_str2
    assert pretty(3*kg*x*m**2*y/s**2) == ascii_str2

def test_pretty_Subs():
    f = Function('f')
    expr = Subs(f(x), x, ph**2)
    ascii_str = \
"""\
(f(x))|     2\n\
      |x=phi \
"""
    unicode_str = \
u("""\
(f(x))│   2\n\
      │x=φ \
""")

    assert pretty(expr) == ascii_str
    assert upretty(expr) == unicode_str

    expr = Subs(f(x).diff(x), x, 0)
    ascii_str = \
"""\
/d       \\|   \n\
|--(f(x))||   \n\
\\dx      /|x=0\
"""
    unicode_str = \
u("""\
⎛d       ⎞│   \n\
⎜──(f(x))⎟│   \n\
⎝dx      ⎠│x=0\
""")

    assert pretty(expr) == ascii_str
    assert upretty(expr) == unicode_str

    expr = Subs(f(x).diff(x)/y, (x, y), (0, Rational(1, 2)))
    ascii_str = \
"""\
/d       \\|          \n\
|--(f(x))||          \n\
|dx      ||          \n\
|--------||          \n\
\\   y    /|x=0, y=1/2\
"""
    unicode_str = \
u("""\
⎛d       ⎞│          \n\
⎜──(f(x))⎟│          \n\
⎜dx      ⎟│          \n\
⎜────────⎟│          \n\
⎝   y    ⎠│x=0, y=1/2\
""")

    assert pretty(expr) == ascii_str
    assert upretty(expr) == unicode_str


def test_gammas():
    assert upretty(lowergamma(x, y)) == u"γ(x, y)"
    assert upretty(uppergamma(x, y)) == u"Γ(x, y)"
    assert xpretty(gamma(x), use_unicode=True) == u'Γ(x)'
    assert xpretty(gamma, use_unicode=True) == u'Γ'
    assert xpretty(symbols('gamma', cls=Function)(x), use_unicode=True) == u'γ(x)'
    assert xpretty(symbols('gamma', cls=Function), use_unicode=True) == u'γ'


def test_beta():
    assert xpretty(beta(x,y), use_unicode=True) == u'Β(x, y)'
    assert xpretty(beta(x,y), use_unicode=False) == u'B(x, y)'
    assert xpretty(beta, use_unicode=True) == u'Β'
    assert xpretty(beta, use_unicode=False) == u'B'
    mybeta = Function('beta')
    assert xpretty(mybeta(x), use_unicode=True) == u'β(x)'
    assert xpretty(mybeta(x, y, z), use_unicode=False) == u'beta(x, y, z)'
    assert xpretty(mybeta, use_unicode=True) == u'β'


# test that notation passes to subclasses of the same name only
def test_function_subclass_different_name():
    class mygamma(gamma):
        pass
    assert xpretty(mygamma, use_unicode=True) == r"mygamma"
    assert xpretty(mygamma(x), use_unicode=True) == r"mygamma(x)"


def test_SingularityFunction():
    assert xpretty(SingularityFunction(x, 0, n), use_unicode=True) == (
"""\
   n\n\
<x> \
""")
    assert xpretty(SingularityFunction(x, 1, n), use_unicode=True) == (
"""\
       n\n\
<x - 1> \
""")
    assert xpretty(SingularityFunction(x, -1, n), use_unicode=True) == (
"""\
       n\n\
<x + 1> \
""")
    assert xpretty(SingularityFunction(x, a, n), use_unicode=True) == (
"""\
        n\n\
<-a + x> \
""")
    assert xpretty(SingularityFunction(x, y, n), use_unicode=True) == (
"""\
       n\n\
<x - y> \
""")
    assert xpretty(SingularityFunction(x, 0, n), use_unicode=False) == (
"""\
   n\n\
<x> \
""")
    assert xpretty(SingularityFunction(x, 1, n), use_unicode=False) == (
"""\
       n\n\
<x - 1> \
""")
    assert xpretty(SingularityFunction(x, -1, n), use_unicode=False) == (
"""\
       n\n\
<x + 1> \
""")
    assert xpretty(SingularityFunction(x, a, n), use_unicode=False) == (
"""\
        n\n\
<-a + x> \
""")
    assert xpretty(SingularityFunction(x, y, n), use_unicode=False) == (
"""\
       n\n\
<x - y> \
""")


def test_deltas():
    assert xpretty(DiracDelta(x), use_unicode=True) == u'δ(x)'
    assert xpretty(DiracDelta(x, 1), use_unicode=True) == \
u("""\
 (1)    \n\
δ    (x)\
""")
    assert xpretty(x*DiracDelta(x, 1), use_unicode=True) == \
u("""\
   (1)    \n\
x⋅δ    (x)\
""")


def test_hyper():
    expr = hyper((), (), z)
    ucode_str = \
u("""\
 ┌─  ⎛  │  ⎞\n\
 ├─  ⎜  │ z⎟\n\
0╵ 0 ⎝  │  ⎠\
""")
    ascii_str = \
"""\
  _         \n\
 |_  /  |  \\\n\
 |   |  | z|\n\
0  0 \\  |  /\
"""
    assert pretty(expr) == ascii_str
    assert upretty(expr) == ucode_str

    expr = hyper((), (1,), x)
    ucode_str = \
u("""\
 ┌─  ⎛  │  ⎞\n\
 ├─  ⎜  │ x⎟\n\
0╵ 1 ⎝1 │  ⎠\
""")
    ascii_str = \
"""\
  _         \n\
 |_  /  |  \\\n\
 |   |  | x|\n\
0  1 \\1 |  /\
"""
    assert pretty(expr) == ascii_str
    assert upretty(expr) == ucode_str

    expr = hyper([2], [1], x)
    ucode_str = \
u("""\
 ┌─  ⎛2 │  ⎞\n\
 ├─  ⎜  │ x⎟\n\
1╵ 1 ⎝1 │  ⎠\
""")
    ascii_str = \
"""\
  _         \n\
 |_  /2 |  \\\n\
 |   |  | x|\n\
1  1 \\1 |  /\
"""
    assert pretty(expr) == ascii_str
    assert upretty(expr) == ucode_str

    expr = hyper((pi/3, -2*k), (3, 4, 5, -3), x)
    ucode_str = \
u("""\
     ⎛  π         │  ⎞\n\
 ┌─  ⎜  ─, -2⋅k   │  ⎟\n\
 ├─  ⎜  3         │ x⎟\n\
2╵ 4 ⎜            │  ⎟\n\
     ⎝3, 4, 5, -3 │  ⎠\
""")
    ascii_str = \
"""\
                      \n\
  _  /  pi        |  \\\n\
 |_  |  --, -2*k  |  |\n\
 |   |  3         | x|\n\
2  4 |            |  |\n\
     \\3, 4, 5, -3 |  /\
"""
    assert pretty(expr) == ascii_str
    assert upretty(expr) == ucode_str

    expr = hyper((pi, S('2/3'), -2*k), (3, 4, 5, -3), x**2)
    ucode_str = \
u("""\
 ┌─  ⎛π, 2/3, -2⋅k │  2⎞\n\
 ├─  ⎜             │ x ⎟\n\
3╵ 4 ⎝3, 4, 5, -3  │   ⎠\
""")
    ascii_str = \
"""\
  _                      \n\
 |_  /pi, 2/3, -2*k |  2\\\n\
 |   |              | x |\n\
3  4 \\ 3, 4, 5, -3  |   /\
"""
    assert pretty(expr) == ascii_str
    assert upretty(expr) == ucode_str

    expr = hyper([1, 2], [3, 4], 1/(1/(1/(1/x + 1) + 1) + 1))
    ucode_str = \
u("""\
     ⎛     │       1      ⎞\n\
     ⎜     │ ─────────────⎟\n\
     ⎜     │         1    ⎟\n\
 ┌─  ⎜1, 2 │ 1 + ─────────⎟\n\
 ├─  ⎜     │           1  ⎟\n\
2╵ 2 ⎜3, 4 │     1 + ─────⎟\n\
     ⎜     │             1⎟\n\
     ⎜     │         1 + ─⎟\n\
     ⎝     │             x⎠\
""")

    ascii_str = \
"""\
                           \n\
     /     |       1      \\\n\
     |     | -------------|\n\
  _  |     |         1    |\n\
 |_  |1, 2 | 1 + ---------|\n\
 |   |     |           1  |\n\
2  2 |3, 4 |     1 + -----|\n\
     |     |             1|\n\
     |     |         1 + -|\n\
     \\     |             x/\
"""
    assert pretty(expr) == ascii_str
    assert upretty(expr) == ucode_str


def test_meijerg():
    expr = meijerg([pi, pi, x], [1], [0, 1], [1, 2, 3], z)
    ucode_str = \
u("""\
╭─╮2, 3 ⎛π, π, x     1    │  ⎞\n\
│╶┐     ⎜                 │ z⎟\n\
╰─╯4, 5 ⎝ 0, 1    1, 2, 3 │  ⎠\
""")
    ascii_str = \
"""\
 __2, 3 /pi, pi, x     1    |  \\\n\
/__     |                   | z|\n\
\\_|4, 5 \\  0, 1     1, 2, 3 |  /\
"""
    assert pretty(expr) == ascii_str
    assert upretty(expr) == ucode_str

    expr = meijerg([1, pi/7], [2, pi, 5], [], [], z**2)
    ucode_str = \
u("""\
        ⎛   π          │   ⎞\n\
╭─╮0, 2 ⎜1, ─  2, π, 5 │  2⎟\n\
│╶┐     ⎜   7          │ z ⎟\n\
╰─╯5, 0 ⎜              │   ⎟\n\
        ⎝              │   ⎠\
""")
    ascii_str = \
"""\
        /   pi           |   \\\n\
 __0, 2 |1, --  2, pi, 5 |  2|\n\
/__     |   7            | z |\n\
\\_|5, 0 |                |   |\n\
        \\                |   /\
"""
    assert pretty(expr) == ascii_str
    assert upretty(expr) == ucode_str

    ucode_str = \
u("""\
╭─╮ 1, 10 ⎛1, 1, 1, 1, 1, 1, 1, 1, 1, 1  1 │  ⎞\n\
│╶┐       ⎜                                │ z⎟\n\
╰─╯11,  2 ⎝             1                1 │  ⎠\
""")
    ascii_str = \
"""\
 __ 1, 10 /1, 1, 1, 1, 1, 1, 1, 1, 1, 1  1 |  \\\n\
/__       |                                | z|\n\
\\_|11,  2 \\             1                1 |  /\
"""

    expr = meijerg([1]*10, [1], [1], [1], z)
    assert pretty(expr) == ascii_str
    assert upretty(expr) == ucode_str

    expr = meijerg([1, 2, ], [4, 3], [3], [4, 5], 1/(1/(1/(1/x + 1) + 1) + 1))

    ucode_str = \
u("""\
        ⎛           │       1      ⎞\n\
        ⎜           │ ─────────────⎟\n\
        ⎜           │         1    ⎟\n\
╭─╮1, 2 ⎜1, 2  4, 3 │ 1 + ─────────⎟\n\
│╶┐     ⎜           │           1  ⎟\n\
╰─╯4, 3 ⎜ 3    4, 5 │     1 + ─────⎟\n\
        ⎜           │             1⎟\n\
        ⎜           │         1 + ─⎟\n\
        ⎝           │             x⎠\
""")

    ascii_str = \
"""\
        /           |       1      \\\n\
        |           | -------------|\n\
        |           |         1    |\n\
 __1, 2 |1, 2  4, 3 | 1 + ---------|\n\
/__     |           |           1  |\n\
\\_|4, 3 | 3    4, 5 |     1 + -----|\n\
        |           |             1|\n\
        |           |         1 + -|\n\
        \\           |             x/\
"""

    assert pretty(expr) == ascii_str
    assert upretty(expr) == ucode_str

    expr = Integral(expr, x)

    ucode_str = \
u("""\
⌠                                        \n\
⎮         ⎛           │       1      ⎞   \n\
⎮         ⎜           │ ─────────────⎟   \n\
⎮         ⎜           │         1    ⎟   \n\
⎮ ╭─╮1, 2 ⎜1, 2  4, 3 │ 1 + ─────────⎟   \n\
⎮ │╶┐     ⎜           │           1  ⎟ dx\n\
⎮ ╰─╯4, 3 ⎜ 3    4, 5 │     1 + ─────⎟   \n\
⎮         ⎜           │             1⎟   \n\
⎮         ⎜           │         1 + ─⎟   \n\
⎮         ⎝           │             x⎠   \n\
⌡                                        \
""")

    ascii_str = \
"""\
  /                                       \n\
 |                                        \n\
 |         /           |       1      \\   \n\
 |         |           | -------------|   \n\
 |         |           |         1    |   \n\
 |  __1, 2 |1, 2  4, 3 | 1 + ---------|   \n\
 | /__     |           |           1  | dx\n\
 | \\_|4, 3 | 3    4, 5 |     1 + -----|   \n\
 |         |           |             1|   \n\
 |         |           |         1 + -|   \n\
 |         \\           |             x/   \n\
 |                                        \n\
/                                         \
"""

    assert pretty(expr) == ascii_str
    assert upretty(expr) == ucode_str


def test_noncommutative():
    A, B, C = symbols('A,B,C', commutative=False)

    expr = A*B*C**-1
    ascii_str = \
"""\
     -1\n\
A*B*C  \
"""
    ucode_str = \
u("""\
     -1\n\
A⋅B⋅C  \
""")
    assert pretty(expr) == ascii_str
    assert upretty(expr) == ucode_str

    expr = C**-1*A*B
    ascii_str = \
"""\
 -1    \n\
C  *A*B\
"""
    ucode_str = \
u("""\
 -1    \n\
C  ⋅A⋅B\
""")
    assert pretty(expr) == ascii_str
    assert upretty(expr) == ucode_str

    expr = A*C**-1*B
    ascii_str = \
"""\
   -1  \n\
A*C  *B\
"""
    ucode_str = \
u("""\
   -1  \n\
A⋅C  ⋅B\
""")
    assert pretty(expr) == ascii_str
    assert upretty(expr) == ucode_str

    expr = A*C**-1*B/x
    ascii_str = \
"""\
   -1  \n\
A*C  *B\n\
-------\n\
   x   \
"""
    ucode_str = \
u("""\
   -1  \n\
A⋅C  ⋅B\n\
───────\n\
   x   \
""")
    assert pretty(expr) == ascii_str
    assert upretty(expr) == ucode_str


def test_pretty_special_functions():
    x, y = symbols("x y")

    # atan2
    expr = atan2(y/sqrt(200), sqrt(x))
    ascii_str = \
"""\
     /  ___         \\\n\
     |\\/ 2 *y    ___|\n\
atan2|-------, \\/ x |\n\
     \\   20         /\
"""
    ucode_str = \
u("""\
     ⎛√2⋅y    ⎞\n\
atan2⎜────, √x⎟\n\
     ⎝ 20     ⎠\
""")
    assert pretty(expr) == ascii_str
    assert upretty(expr) == ucode_str


def test_pretty_geometry():
    e = Segment((0, 1), (0, 2))
    assert pretty(e) == 'Segment2D(Point2D(0, 1), Point2D(0, 2))'
    e = Ray((1, 1), angle=4.02*pi)
    assert pretty(e) == 'Ray2D(Point2D(1, 1), Point2D(2, tan(pi/50) + 1))'


def test_expint():
    expr = Ei(x)
    string = 'Ei(x)'
    assert pretty(expr) == string
    assert upretty(expr) == string

    expr = expint(1, z)
    ucode_str = u"E₁(z)"
    ascii_str = "expint(1, z)"
    assert pretty(expr) == ascii_str
    assert upretty(expr) == ucode_str

    assert pretty(Shi(x)) == 'Shi(x)'
    assert pretty(Si(x)) == 'Si(x)'
    assert pretty(Ci(x)) == 'Ci(x)'
    assert pretty(Chi(x)) == 'Chi(x)'
    assert upretty(Shi(x)) == 'Shi(x)'
    assert upretty(Si(x)) == 'Si(x)'
    assert upretty(Ci(x)) == 'Ci(x)'
    assert upretty(Chi(x)) == 'Chi(x)'


def test_elliptic_functions():
    ascii_str = \
"""\
 /  1  \\\n\
K|-----|\n\
 \\z + 1/\
"""
    ucode_str = \
u("""\
 ⎛  1  ⎞\n\
K⎜─────⎟\n\
 ⎝z + 1⎠\
""")
    expr = elliptic_k(1/(z + 1))
    assert pretty(expr) == ascii_str
    assert upretty(expr) == ucode_str

    ascii_str = \
"""\
 / |  1  \\\n\
F|1|-----|\n\
 \\ |z + 1/\
"""
    ucode_str = \
u("""\
 ⎛ │  1  ⎞\n\
F⎜1│─────⎟\n\
 ⎝ │z + 1⎠\
""")
    expr = elliptic_f(1, 1/(1 + z))
    assert pretty(expr) == ascii_str
    assert upretty(expr) == ucode_str

    ascii_str = \
"""\
 /  1  \\\n\
E|-----|\n\
 \\z + 1/\
"""
    ucode_str = \
u("""\
 ⎛  1  ⎞\n\
E⎜─────⎟\n\
 ⎝z + 1⎠\
""")
    expr = elliptic_e(1/(z + 1))
    assert pretty(expr) == ascii_str
    assert upretty(expr) == ucode_str

    ascii_str = \
"""\
 / |  1  \\\n\
E|1|-----|\n\
 \\ |z + 1/\
"""
    ucode_str = \
u("""\
 ⎛ │  1  ⎞\n\
E⎜1│─────⎟\n\
 ⎝ │z + 1⎠\
""")
    expr = elliptic_e(1, 1/(1 + z))
    assert pretty(expr) == ascii_str
    assert upretty(expr) == ucode_str

    ascii_str = \
"""\
  / |4\\\n\
Pi|3|-|\n\
  \\ |x/\
"""
    ucode_str = \
u("""\
 ⎛ │4⎞\n\
Π⎜3│─⎟\n\
 ⎝ │x⎠\
""")
    expr = elliptic_pi(3, 4/x)
    assert pretty(expr) == ascii_str
    assert upretty(expr) == ucode_str

    ascii_str = \
"""\
  /   4| \\\n\
Pi|3; -|6|\n\
  \\   x| /\
"""
    ucode_str = \
u("""\
 ⎛   4│ ⎞\n\
Π⎜3; ─│6⎟\n\
 ⎝   x│ ⎠\
""")
    expr = elliptic_pi(3, 4/x, 6)
    assert pretty(expr) == ascii_str
    assert upretty(expr) == ucode_str


def test_RandomDomain():
    from sympy.stats import Normal, Die, Exponential, pspace, where
    X = Normal('x1', 0, 1)
    assert upretty(where(X > 0)) == u"Domain: 0 < x₁ ∧ x₁ < ∞"

    D = Die('d1', 6)
    assert upretty(where(D > 4)) == u'Domain: d₁ = 5 ∨ d₁ = 6'

    A = Exponential('a', 1)
    B = Exponential('b', 1)
    assert upretty(pspace(Tuple(A, B)).domain) == \
        u'Domain: 0 ≤ a ∧ 0 ≤ b ∧ a < ∞ ∧ b < ∞'


def test_PrettyPoly():
    F = QQ.frac_field(x, y)
    R = QQ.poly_ring(x, y)

    expr = F.convert(x/(x + y))
    assert pretty(expr) == "x/(x + y)"
    assert upretty(expr) == u"x/(x + y)"

    expr = R.convert(x + y)
    assert pretty(expr) == "x + y"
    assert upretty(expr) == u"x + y"


def test_issue_6285():
    assert pretty(Pow(2, -5, evaluate=False)) == '1 \n--\n 5\n2 '
    assert pretty(Pow(x, (1/pi))) == 'pi___\n\\/ x '


def test_issue_6359():
    assert pretty(Integral(x**2, x)**2) == \
"""\
          2
/  /     \\ \n\
| |      | \n\
| |  2   | \n\
| | x  dx| \n\
| |      | \n\
\\/       / \
"""
    assert upretty(Integral(x**2, x)**2) == \
u("""\
         2
⎛⌠      ⎞ \n\
⎜⎮  2   ⎟ \n\
⎜⎮ x  dx⎟ \n\
⎝⌡      ⎠ \
""")

    assert pretty(Sum(x**2, (x, 0, 1))**2) == \
"""\
          2
/  1     \\ \n\
| ___    | \n\
| \\  `   | \n\
|  \\    2| \n\
|  /   x | \n\
| /__,   | \n\
\\x = 0   / \
"""
    assert upretty(Sum(x**2, (x, 0, 1))**2) == \
u("""\
          2
⎛  1     ⎞ \n\
⎜ ___    ⎟ \n\
⎜ ╲      ⎟ \n\
⎜  ╲    2⎟ \n\
⎜  ╱   x ⎟ \n\
⎜ ╱      ⎟ \n\
⎜ ‾‾‾    ⎟ \n\
⎝x = 0   ⎠ \
""")

    assert pretty(Product(x**2, (x, 1, 2))**2) == \
"""\
           2
/  2      \\ \n\
|______   | \n\
| |  |   2| \n\
| |  |  x | \n\
| |  |    | \n\
\\x = 1    / \
"""
    assert upretty(Product(x**2, (x, 1, 2))**2) == \
u("""\
           2
⎛  2      ⎞ \n\
⎜─┬──┬─   ⎟ \n\
⎜ │  │   2⎟ \n\
⎜ │  │  x ⎟ \n\
⎜ │  │    ⎟ \n\
⎝x = 1    ⎠ \
""")

    f = Function('f')
    assert pretty(Derivative(f(x), x)**2) == \
"""\
          2
/d       \\ \n\
|--(f(x))| \n\
\\dx      / \
"""
    assert upretty(Derivative(f(x), x)**2) == \
u("""\
          2
⎛d       ⎞ \n\
⎜──(f(x))⎟ \n\
⎝dx      ⎠ \
""")

def test_issue_6739():
    ascii_str = \
"""\
  1  \n\
-----\n\
  ___\n\
\\/ x \
"""
    ucode_str = \
u("""\
1 \n\
──\n\
√x\
""")
    assert pretty(1/sqrt(x)) == ascii_str
    assert upretty(1/sqrt(x)) == ucode_str


def test_complicated_symbol_unchanged():
    for symb_name in ["dexpr2_d1tau", "dexpr2^d1tau"]:
        assert pretty(Symbol(symb_name)) == symb_name


def test_categories():
    from sympy.categories import (Object, IdentityMorphism,
        NamedMorphism, Category, Diagram, DiagramGrid)

    A1 = Object("A1")
    A2 = Object("A2")
    A3 = Object("A3")

    f1 = NamedMorphism(A1, A2, "f1")
    f2 = NamedMorphism(A2, A3, "f2")
    id_A1 = IdentityMorphism(A1)

    K1 = Category("K1")

    assert pretty(A1) == "A1"
    assert upretty(A1) == u"A₁"

    assert pretty(f1) == "f1:A1-->A2"
    assert upretty(f1) == u"f₁:A₁——▶A₂"
    assert pretty(id_A1) == "id:A1-->A1"
    assert upretty(id_A1) == u"id:A₁——▶A₁"

    assert pretty(f2*f1) == "f2*f1:A1-->A3"
    assert upretty(f2*f1) == u"f₂∘f₁:A₁——▶A₃"

    assert pretty(K1) == "K1"
    assert upretty(K1) == u"K₁"

    # Test how diagrams are printed.
    d = Diagram()
    assert pretty(d) == "EmptySet()"
    assert upretty(d) == u"∅"

    d = Diagram({f1: "unique", f2: S.EmptySet})
    assert pretty(d) == "{f2*f1:A1-->A3: EmptySet(), id:A1-->A1: " \
        "EmptySet(), id:A2-->A2: EmptySet(), id:A3-->A3: " \
        "EmptySet(), f1:A1-->A2: {unique}, f2:A2-->A3: EmptySet()}"

    assert upretty(d) == u("{f₂∘f₁:A₁——▶A₃: ∅, id:A₁——▶A₁: ∅, " \
        "id:A₂——▶A₂: ∅, id:A₃——▶A₃: ∅, f₁:A₁——▶A₂: {unique}, f₂:A₂——▶A₃: ∅}")

    d = Diagram({f1: "unique", f2: S.EmptySet}, {f2 * f1: "unique"})
    assert pretty(d) == "{f2*f1:A1-->A3: EmptySet(), id:A1-->A1: " \
        "EmptySet(), id:A2-->A2: EmptySet(), id:A3-->A3: " \
        "EmptySet(), f1:A1-->A2: {unique}, f2:A2-->A3: EmptySet()}" \
        " ==> {f2*f1:A1-->A3: {unique}}"
    assert upretty(d) == u("{f₂∘f₁:A₁——▶A₃: ∅, id:A₁——▶A₁: ∅, id:A₂——▶A₂: " \
        "∅, id:A₃——▶A₃: ∅, f₁:A₁——▶A₂: {unique}, f₂:A₂——▶A₃: ∅}" \
        " ══▶ {f₂∘f₁:A₁——▶A₃: {unique}}")

    grid = DiagramGrid(d)
    assert pretty(grid) == "A1  A2\n      \nA3    "
    assert upretty(grid) == u"A₁  A₂\n      \nA₃    "


def test_PrettyModules():
    R = QQ.old_poly_ring(x, y)
    F = R.free_module(2)
    M = F.submodule([x, y], [1, x**2])

    ucode_str = \
u("""\
       2\n\
ℚ[x, y] \
""")
    ascii_str = \
"""\
        2\n\
QQ[x, y] \
"""

    assert upretty(F) == ucode_str
    assert pretty(F) == ascii_str

    ucode_str = \
u("""\
╱        ⎡    2⎤╲\n\
╲[x, y], ⎣1, x ⎦╱\
""")
    ascii_str = \
"""\
              2  \n\
<[x, y], [1, x ]>\
"""

    assert upretty(M) == ucode_str
    assert pretty(M) == ascii_str

    I = R.ideal(x**2, y)

    ucode_str = \
u("""\
╱ 2   ╲\n\
╲x , y╱\
""")

    ascii_str = \
"""\
  2    \n\
<x , y>\
"""

    assert upretty(I) == ucode_str
    assert pretty(I) == ascii_str

    Q = F / M

    ucode_str = \
u("""\
            2    \n\
     ℚ[x, y]     \n\
─────────────────\n\
╱        ⎡    2⎤╲\n\
╲[x, y], ⎣1, x ⎦╱\
""")

    ascii_str = \
"""\
            2    \n\
    QQ[x, y]     \n\
-----------------\n\
              2  \n\
<[x, y], [1, x ]>\
"""

    assert upretty(Q) == ucode_str
    assert pretty(Q) == ascii_str

    ucode_str = \
u("""\
╱⎡    3⎤                                                ╲\n\
│⎢   x ⎥   ╱        ⎡    2⎤╲           ╱        ⎡    2⎤╲│\n\
│⎢1, ──⎥ + ╲[x, y], ⎣1, x ⎦╱, [2, y] + ╲[x, y], ⎣1, x ⎦╱│\n\
╲⎣   2 ⎦                                                ╱\
""")

    ascii_str = \
"""\
      3                                                  \n\
     x                   2                           2   \n\
<[1, --] + <[x, y], [1, x ]>, [2, y] + <[x, y], [1, x ]>>\n\
     2                                                   \
"""


def test_QuotientRing():
    R = QQ.old_poly_ring(x)/[x**2 + 1]

    ucode_str = \
u("""\
  ℚ[x]  \n\
────────\n\
╱ 2    ╲\n\
╲x  + 1╱\
""")

    ascii_str = \
"""\
 QQ[x]  \n\
--------\n\
  2     \n\
<x  + 1>\
"""

    assert upretty(R) == ucode_str
    assert pretty(R) == ascii_str

    ucode_str = \
u("""\
    ╱ 2    ╲\n\
1 + ╲x  + 1╱\
""")

    ascii_str = \
"""\
      2     \n\
1 + <x  + 1>\
"""

    assert upretty(R.one) == ucode_str
    assert pretty(R.one) == ascii_str


def test_Homomorphism():
    from sympy.polys.agca import homomorphism

    R = QQ.old_poly_ring(x)

    expr = homomorphism(R.free_module(1), R.free_module(1), [0])

    ucode_str = \
u("""\
          1         1\n\
[0] : ℚ[x]  ──> ℚ[x] \
""")

    ascii_str = \
"""\
           1          1\n\
[0] : QQ[x]  --> QQ[x] \
"""

    assert upretty(expr) == ucode_str
    assert pretty(expr) == ascii_str

    expr = homomorphism(R.free_module(2), R.free_module(2), [0, 0])

    ucode_str = \
u("""\
⎡0  0⎤       2         2\n\
⎢    ⎥ : ℚ[x]  ──> ℚ[x] \n\
⎣0  0⎦                  \
""")

    ascii_str = \
"""\
[0  0]        2          2\n\
[    ] : QQ[x]  --> QQ[x] \n\
[0  0]                    \
"""

    assert upretty(expr) == ucode_str
    assert pretty(expr) == ascii_str

    expr = homomorphism(R.free_module(1), R.free_module(1) / [[x]], [0])

    ucode_str = \
u("""\
                    1\n\
          1     ℚ[x] \n\
[0] : ℚ[x]  ──> ─────\n\
                <[x]>\
""")

    ascii_str = \
"""\
                      1\n\
           1     QQ[x] \n\
[0] : QQ[x]  --> ------\n\
                 <[x]> \
"""

    assert upretty(expr) == ucode_str
    assert pretty(expr) == ascii_str


def test_Tr():
    A, B = symbols('A B', commutative=False)
    t = Tr(A*B)
    assert pretty(t) == r'Tr(A*B)'
    assert upretty(t) == u'Tr(A⋅B)'


def test_pretty_Add():
    eq = Mul(-2, x - 2, evaluate=False) + 5
    assert pretty(eq) == '5 - 2*(x - 2)'


def test_issue_7179():
    assert upretty(Not(Equivalent(x, y))) == u'x ⇎ y'
    assert upretty(Not(Implies(x, y))) == u'x ↛ y'


def test_issue_7180():
    assert upretty(Equivalent(x, y)) == u'x ⇔ y'


def test_pretty_Complement():
    assert pretty(S.Reals - S.Naturals) == '(-oo, oo) \\ Naturals'
    assert upretty(S.Reals - S.Naturals) == u'ℝ \\ ℕ'
    assert pretty(S.Reals - S.Naturals0) == '(-oo, oo) \\ Naturals0'
    assert upretty(S.Reals - S.Naturals0) == u'ℝ \\ ℕ₀'


def test_pretty_SymmetricDifference():
    from sympy import SymmetricDifference, Interval
    from sympy.utilities.pytest import raises
    assert upretty(SymmetricDifference(Interval(2,3), Interval(3,5), \
           evaluate = False)) == u'[2, 3] ∆ [3, 5]'
    with raises(NotImplementedError):
        pretty(SymmetricDifference(Interval(2,3), Interval(3,5), evaluate = False))


def test_pretty_Contains():
    assert pretty(Contains(x, S.Integers)) == 'Contains(x, Integers)'
    assert upretty(Contains(x, S.Integers)) == u'x ∈ ℤ'


def test_issue_8292():
    from sympy.core import sympify
    e = sympify('((x+x**4)/(x-1))-(2*(x-1)**4/(x-1)**4)', evaluate=False)
    ucode_str = \
u("""\
           4    4    \n\
  2⋅(x - 1)    x  + x\n\
- ────────── + ──────\n\
          4    x - 1 \n\
   (x - 1)           \
""")
    ascii_str = \
"""\
           4    4    \n\
  2*(x - 1)    x  + x\n\
- ---------- + ------\n\
          4    x - 1 \n\
   (x - 1)           \
"""
    assert pretty(e) == ascii_str
    assert upretty(e) == ucode_str


def test_issue_4335():
    y = Function('y')
    expr = -y(x).diff(x)
    ucode_str = \
u("""\
 d       \n\
-──(y(x))\n\
 dx      \
""")
    ascii_str = \
"""\
  d       \n\
- --(y(x))\n\
  dx      \
"""
    assert pretty(expr) == ascii_str
    assert upretty(expr) == ucode_str


def test_issue_8344():
    from sympy.core import sympify
    e = sympify('2*x*y**2/1**2 + 1', evaluate=False)
    ucode_str = \
u("""\
     2    \n\
2⋅x⋅y     \n\
────── + 1\n\
   2      \n\
  1       \
""")
    assert upretty(e) == ucode_str


def test_issue_6324():
    x = Pow(2, 3, evaluate=False)
    y = Pow(10, -2, evaluate=False)
    e = Mul(x, y, evaluate=False)
    ucode_str = \
u("""\
  3\n\
 2 \n\
───\n\
  2\n\
10 \
""")
    assert upretty(e) == ucode_str


def test_issue_7927():
    e = sin(x/2)**cos(x/2)
    ucode_str = \
u("""\
           ⎛x⎞\n\
        cos⎜─⎟\n\
           ⎝2⎠\n\
⎛   ⎛x⎞⎞      \n\
⎜sin⎜─⎟⎟      \n\
⎝   ⎝2⎠⎠      \
""")
    assert upretty(e) == ucode_str
    e = sin(x)**(S(11)/13)
    ucode_str = \
u("""\
        11\n\
        ──\n\
        13\n\
(sin(x))  \
""")
    assert upretty(e) == ucode_str


def test_issue_6134():
    from sympy.abc import lamda, t
    phi = Function('phi')

    e = lamda*x*Integral(phi(t)*pi*sin(pi*t), (t, 0, 1)) + lamda*x**2*Integral(phi(t)*2*pi*sin(2*pi*t), (t, 0, 1))
    ucode_str = \
u("""\
     1                              1                   \n\
   2 ⌠                              ⌠                   \n\
λ⋅x ⋅⎮ 2⋅π⋅φ(t)⋅sin(2⋅π⋅t) dt + λ⋅x⋅⎮ π⋅φ(t)⋅sin(π⋅t) dt\n\
     ⌡                              ⌡                   \n\
     0                              0                   \
""")
    assert upretty(e) == ucode_str


def test_issue_9877():
    ucode_str1 = u'(2, 3) ∪ ([1, 2] \\ {x})'
    a, b, c = Interval(2, 3, True, True), Interval(1, 2), FiniteSet(x)
    assert upretty(Union(a, Complement(b, c))) == ucode_str1

    ucode_str2 = u'{x} ∩ {y} ∩ ({z} \\ [1, 2])'
    d, e, f, g = FiniteSet(x), FiniteSet(y), FiniteSet(z), Interval(1, 2)
    assert upretty(Intersection(d, e, Complement(f, g))) == ucode_str2


def test_issue_13651():
    expr1 = c + Mul(-1, a + b, evaluate=False)
    assert pretty(expr1) == 'c - (a + b)'
    expr2 = c + Mul(-1, a - b + d, evaluate=False)
    assert pretty(expr2) == 'c - (a - b + d)'


def test_pretty_primenu():
    from sympy.ntheory.factor_ import primenu

    ascii_str1 = "nu(n)"
    ucode_str1 = u("ν(n)")

    n = symbols('n', integer=True)
    assert pretty(primenu(n)) == ascii_str1
    assert upretty(primenu(n)) == ucode_str1


def test_pretty_primeomega():
    from sympy.ntheory.factor_ import primeomega

    ascii_str1 = "Omega(n)"
    ucode_str1 = u("Ω(n)")

    n = symbols('n', integer=True)
    assert pretty(primeomega(n)) == ascii_str1
    assert upretty(primeomega(n)) == ucode_str1


def test_pretty_Mod():
    from sympy.core import Mod

    ascii_str1 = "x mod 7"
    ucode_str1 = u("x mod 7")

    ascii_str2 = "(x + 1) mod 7"
    ucode_str2 = u("(x + 1) mod 7")

    ascii_str3 = "2*x mod 7"
    ucode_str3 = u("2⋅x mod 7")

    ascii_str4 = "(x mod 7) + 1"
    ucode_str4 = u("(x mod 7) + 1")

    ascii_str5 = "2*(x mod 7)"
    ucode_str5 = u("2⋅(x mod 7)")

    x = symbols('x', integer=True)
    assert pretty(Mod(x, 7)) == ascii_str1
    assert upretty(Mod(x, 7)) == ucode_str1
    assert pretty(Mod(x + 1, 7)) == ascii_str2
    assert upretty(Mod(x + 1, 7)) == ucode_str2
    assert pretty(Mod(2 * x, 7)) == ascii_str3
    assert upretty(Mod(2 * x, 7)) == ucode_str3
    assert pretty(Mod(x, 7) + 1) == ascii_str4
    assert upretty(Mod(x, 7) + 1) == ucode_str4
    assert pretty(2 * Mod(x, 7)) == ascii_str5
    assert upretty(2 * Mod(x, 7)) == ucode_str5


def test_issue_11801():
    assert pretty(Symbol("")) == ""
    assert upretty(Symbol("")) == ""


def test_pretty_UnevaluatedExpr():
    x = symbols('x')
    he = UnevaluatedExpr(1/x)

    ucode_str = \
u("""\
1\n\
─\n\
x\
""")

    assert upretty(he) == ucode_str

    ucode_str = \
u("""\
   2\n\
⎛1⎞ \n\
⎜─⎟ \n\
⎝x⎠ \
""")

    assert upretty(he**2) == ucode_str

    ucode_str = \
u("""\
    1\n\
1 + ─\n\
    x\
""")

    assert upretty(he + 1) == ucode_str

    ucode_str = \
u('''\
  1\n\
x⋅─\n\
  x\
''')
    assert upretty(x*he) == ucode_str


def test_issue_10472():
    M = (Matrix([[0, 0], [0, 0]]), Matrix([0, 0]))

    ucode_str = \
u("""\
⎛⎡0  0⎤  ⎡0⎤⎞
⎜⎢    ⎥, ⎢ ⎥⎟
⎝⎣0  0⎦  ⎣0⎦⎠\
""")
    assert upretty(M) == ucode_str


def test_MatrixElement_printing():
    # test cases for issue #11821
    A = MatrixSymbol("A", 1, 3)
    B = MatrixSymbol("B", 1, 3)
    C = MatrixSymbol("C", 1, 3)

    ascii_str1 = "A_00"
    ucode_str1 = u("A₀₀")
    assert pretty(A[0, 0])  == ascii_str1
    assert upretty(A[0, 0]) == ucode_str1

    ascii_str1 = "3*A_00"
    ucode_str1 = u("3⋅A₀₀")
    assert pretty(3*A[0, 0])  == ascii_str1
    assert upretty(3*A[0, 0]) == ucode_str1

    ascii_str1 = "(-B + A)[0, 0]"
    ucode_str1 = u("(-B + A)[0, 0]")
    F = C[0, 0].subs(C, A - B)
    assert pretty(F)  == ascii_str1
    assert upretty(F) == ucode_str1


def test_issue_12675():
    from sympy.vector import CoordSys3D
    x, y, t, j = symbols('x y t j')
    e = CoordSys3D('e')

    ucode_str = \
u("""\
⎛   t⎞    \n\
⎜⎛x⎞ ⎟ j_e\n\
⎜⎜─⎟ ⎟    \n\
⎝⎝y⎠ ⎠    \
""")
    assert upretty((x/y)**t*e.j) == ucode_str
    ucode_str = \
u("""\
⎛1⎞    \n\
⎜─⎟ j_e\n\
⎝y⎠    \
""")
    assert upretty((1/y)*e.j) == ucode_str


def test_MatrixSymbol_printing():
    # test cases for issue #14237
    A = MatrixSymbol("A", 3, 3)
    B = MatrixSymbol("B", 3, 3)
    C = MatrixSymbol("C", 3, 3)
    assert pretty(-A*B*C) == "-A*B*C"
    assert pretty(A - B) == "-B + A"
    assert pretty(A*B*C - A*B - B*C) == "-A*B -B*C + A*B*C"

    # issue #14814
    x = MatrixSymbol('x', n, n)
    y = MatrixSymbol('y*', n, n)
    assert pretty(x + y) == "x + y*"
    ascii_str = \
"""\
     2     \n\
-2*y*  -a*x\
"""
    assert pretty(-a*x + -2*y*y) == ascii_str


def test_degree_printing():
    expr1 = 90*degree
    assert pretty(expr1) == u'90°'
    expr2 = x*degree
    assert pretty(expr2) == u'x°'
    expr3 = cos(x*degree + 90*degree)
    assert pretty(expr3) == u'cos(x° + 90°)'


def test_vector_expr_pretty_printing():
    A = CoordSys3D('A')

    assert upretty(Cross(A.i, A.x*A.i+3*A.y*A.j)) == u("(i_A)×((x_A) i_A + (3⋅y_A) j_A)")
    assert upretty(x*Cross(A.i, A.j)) == u('x⋅(i_A)×(j_A)')

    assert upretty(Curl(A.x*A.i + 3*A.y*A.j)) == u("∇×((x_A) i_A + (3⋅y_A) j_A)")

    assert upretty(Divergence(A.x*A.i + 3*A.y*A.j)) == u("∇⋅((x_A) i_A + (3⋅y_A) j_A)")

    assert upretty(Dot(A.i, A.x*A.i+3*A.y*A.j)) == u("(i_A)⋅((x_A) i_A + (3⋅y_A) j_A)")

    assert upretty(Gradient(A.x+3*A.y)) == u("∇(x_A + 3⋅y_A)")
    assert upretty(Laplacian(A.x+3*A.y)) == u("∆(x_A + 3⋅y_A)")
    # TODO: add support for ASCII pretty.


def test_pretty_print_tensor_expr():
    L = TensorIndexType("L")
    i, j, k = tensor_indices("i j k", L)
    i0 = tensor_indices("i_0", L)
    A, B, C, D = tensor_heads("A B C D", [L])
    H = TensorHead("H", [L, L])

    expr = -i
    ascii_str = \
"""\
-i\
"""
    ucode_str = \
u("""\
-i\
""")
    assert pretty(expr) == ascii_str
    assert upretty(expr) == ucode_str

    expr = A(i)
    ascii_str = \
"""\
 i\n\
A \n\
  \
"""
    ucode_str = \
u("""\
 i\n\
A \n\
  \
""")
    assert pretty(expr) == ascii_str
    assert upretty(expr) == ucode_str

    expr = A(i0)
    ascii_str = \
"""\
 i_0\n\
A   \n\
    \
"""
    ucode_str = \
u("""\
 i₀\n\
A  \n\
   \
""")
    assert pretty(expr) == ascii_str
    assert upretty(expr) == ucode_str

    expr = A(-i)
    ascii_str = \
"""\
  \n\
A \n\
 i\
"""
    ucode_str = \
u("""\
  \n\
A \n\
 i\
""")
    assert pretty(expr) == ascii_str
    assert upretty(expr) == ucode_str

    expr = -3*A(-i)
    ascii_str = \
"""\
     \n\
-3*A \n\
    i\
"""
    ucode_str = \
u("""\
     \n\
-3⋅A \n\
    i\
""")
    assert pretty(expr) == ascii_str
    assert upretty(expr) == ucode_str

    expr = H(i, -j)
    ascii_str = \
"""\
 i \n\
H  \n\
  j\
"""
    ucode_str = \
u("""\
 i \n\
H  \n\
  j\
""")
    assert pretty(expr) == ascii_str
    assert upretty(expr) == ucode_str

    expr = H(i, -i)
    ascii_str = \
"""\
 L_0   \n\
H      \n\
    L_0\
"""
    ucode_str = \
u("""\
 L₀  \n\
H    \n\
   L₀\
""")
    assert pretty(expr) == ascii_str
    assert upretty(expr) == ucode_str

    expr = H(i, -j)*A(j)*B(k)
    ascii_str = \
"""\
 i     L_0  k\n\
H    *A   *B \n\
  L_0        \
"""
    ucode_str = \
u("""\
 i    L₀  k\n\
H   ⋅A  ⋅B \n\
  L₀       \
""")
    assert pretty(expr) == ascii_str
    assert upretty(expr) == ucode_str

    expr = (1+x)*A(i)
    ascii_str = \
"""\
         i\n\
(x + 1)*A \n\
          \
"""
    ucode_str = \
u("""\
         i\n\
(x + 1)⋅A \n\
          \
""")
    assert pretty(expr) == ascii_str
    assert upretty(expr) == ucode_str

    expr = A(i) + 3*B(i)
    ascii_str = \
"""\
 i      i\n\
A  + 3*B \n\
         \
"""
    ucode_str = \
u("""\
 i      i\n\
A  + 3⋅B \n\
         \
""")
    assert pretty(expr) == ascii_str
    assert upretty(expr) == ucode_str


def test_pretty_print_tensor_partial_deriv():
    from sympy.tensor.toperators import PartialDerivative
    from sympy.tensor.tensor import TensorIndexType, tensor_indices, TensorHead, tensor_heads

    L = TensorIndexType("L")
    i, j, k = tensor_indices("i j k", L)
    i0 = tensor_indices("i0", L)

    A, B, C, D = tensor_heads("A B C D", [L])

    H = TensorHead("H", [L, L])

    expr = PartialDerivative(A(i), A(j))
    ascii_str = \
"""\
 d / i\\\n\
---|A |\n\
  j\\  /\n\
dA     \n\
       \
"""
    ucode_str = \
u("""\
 ∂ ⎛ i⎞\n\
───⎜A ⎟\n\
  j⎝  ⎠\n\
∂A     \n\
       \
""")
    assert pretty(expr) == ascii_str
    assert upretty(expr) == ucode_str

    expr = A(i)*PartialDerivative(H(k, -i), A(j))
    ascii_str = \
"""\
 L_0  d / k   \\\n\
A   *---|H    |\n\
       j\\  L_0/\n\
     dA        \n\
               \
"""
    ucode_str = \
u("""\
 L₀  ∂ ⎛ k  ⎞\n\
A  ⋅───⎜H   ⎟\n\
      j⎝  L₀⎠\n\
    ∂A       \n\
             \
""")
    assert pretty(expr) == ascii_str
    assert upretty(expr) == ucode_str

    expr = A(i)*PartialDerivative(B(k)*C(-i) + 3*H(k, -i), A(j))
    ascii_str = \
"""\
 L_0  d / k           k   \\\n\
A   *---|B *C    + 3*H    |\n\
       j\\    L_0       L_0/\n\
     dA                    \n\
                           \
"""
    ucode_str = \
u("""\
 L₀  ∂ ⎛ k          k  ⎞\n\
A  ⋅───⎜B ⋅C   + 3⋅H   ⎟\n\
      j⎝    L₀       L₀⎠\n\
    ∂A                  \n\
                        \
""")
    assert pretty(expr) == ascii_str
    assert upretty(expr) == ucode_str

    expr = (A(i) + B(i))*PartialDerivative(C(-j), D(j))
    ascii_str = \
"""\
/ i    i\\   d  /    \\\n\
|A  + B |*-----|C   |\n\
\\       /   L_0\\ L_0/\n\
          dD         \n\
                     \
"""
    ucode_str = \
u("""\
⎛ i    i⎞  ∂  ⎛   ⎞\n\
⎜A  + B ⎟⋅────⎜C  ⎟\n\
⎝       ⎠   L₀⎝ L₀⎠\n\
          ∂D       \n\
                   \
""")
    assert pretty(expr) == ascii_str
    assert upretty(expr) == ucode_str

    expr = (A(i) + B(i))*PartialDerivative(C(-i), D(j))
    ascii_str = \
"""\
/ L_0    L_0\\  d /    \\\n\
|A    + B   |*---|C   |\n\
\\           /   j\\ L_0/\n\
              dD       \n\
                       \
"""
    ucode_str = \
u("""\
⎛ L₀    L₀⎞  ∂ ⎛   ⎞\n\
⎜A   + B  ⎟⋅───⎜C  ⎟\n\
⎝         ⎠   j⎝ L₀⎠\n\
            ∂D      \n\
                    \
""")
    assert pretty(expr) == ascii_str
    assert upretty(expr) == ucode_str

    expr = TensorElement(H(i, j), {i:1})
    ascii_str = \
"""\
 i=1,j\n\
H     \n\
      \
"""
    ucode_str = ascii_str
    assert pretty(expr) == ascii_str
    assert upretty(expr) == ucode_str

    expr = TensorElement(H(i, j), {i:1, j:1})
    ascii_str = \
"""\
 i=1,j=1\n\
H       \n\
        \
"""
    ucode_str = ascii_str
    assert pretty(expr) == ascii_str
    assert upretty(expr) == ucode_str

    expr = TensorElement(H(i, j), {j:1})
    ascii_str = \
"""\
 i,j=1\n\
H     \n\
      \
"""
    ucode_str = ascii_str

    expr = TensorElement(H(-i, j), {-i:1})
    ascii_str = \
"""\
    j\n\
H    \n\
 i=1 \
"""
    ucode_str = ascii_str
    assert pretty(expr) == ascii_str
    assert upretty(expr) == ucode_str


def test_issue_15560():
    a = MatrixSymbol('a', 1, 1)
    e = pretty(a*(KroneckerProduct(a, a)))
    result = 'a*(a x a)'
    assert e == result


def test_print_lerchphi():
    # Part of issue 6013
    a = Symbol('a')
    pretty(lerchphi(a, 1, 2))
    uresult = u'Φ(a, 1, 2)'
    aresult = 'lerchphi(a, 1, 2)'
    assert pretty(lerchphi(a, 1, 2)) == aresult
    assert upretty(lerchphi(a, 1, 2)) == uresult

def test_issue_15583():

    N = mechanics.ReferenceFrame('N')
    result = '(n_x, n_y, n_z)'
    e = pretty((N.x, N.y, N.z))
    assert e == result


def test_matrixSymbolBold():
    # Issue 15871
    def boldpretty(expr):
        return xpretty(expr, use_unicode=True, wrap_line=False, mat_symbol_style="bold")

    from sympy import trace
    A = MatrixSymbol("A", 2, 2)
    assert boldpretty(trace(A)) == u'tr(𝐀)'

    A = MatrixSymbol("A", 3, 3)
    B = MatrixSymbol("B", 3, 3)
    C = MatrixSymbol("C", 3, 3)

    assert boldpretty(-A) == u'-𝐀'
    assert boldpretty(A - A*B - B) == u'-𝐁 -𝐀⋅𝐁 + 𝐀'
    assert boldpretty(-A*B - A*B*C - B) == u'-𝐁 -𝐀⋅𝐁 -𝐀⋅𝐁⋅𝐂'

    A = MatrixSymbol("Addot", 3, 3)
    assert boldpretty(A) == u'𝐀̈'
    omega = MatrixSymbol("omega", 3, 3)
    assert boldpretty(omega) == u'ω'
    omega = MatrixSymbol("omeganorm", 3, 3)
    assert boldpretty(omega) == u'‖ω‖'

    a = Symbol('alpha')
    b = Symbol('b')
    c = MatrixSymbol("c", 3, 1)
    d = MatrixSymbol("d", 3, 1)

    assert boldpretty(a*B*c+b*d) == u'b⋅𝐝 + α⋅𝐁⋅𝐜'

    d = MatrixSymbol("delta", 3, 1)
    B = MatrixSymbol("Beta", 3, 3)

    assert boldpretty(a*B*c+b*d) == u'b⋅δ + α⋅Β⋅𝐜'

    A = MatrixSymbol("A_2", 3, 3)
    assert boldpretty(A) == u'𝐀₂'


def test_center_accent():
    assert center_accent('a', u'\N{COMBINING TILDE}') == u'ã'
    assert center_accent('aa', u'\N{COMBINING TILDE}') == u'aã'
    assert center_accent('aaa', u'\N{COMBINING TILDE}') == u'aãa'
    assert center_accent('aaaa', u'\N{COMBINING TILDE}') == u'aaãa'
    assert center_accent('aaaaa', u'\N{COMBINING TILDE}') == u'aaãaa'
    assert center_accent('abcdefg', u'\N{COMBINING FOUR DOTS ABOVE}') == u'abcd⃜efg'


def test_imaginary_unit():
    from sympy import pretty # As it is redefined above
    assert pretty(1 + I, use_unicode=False) == '1 + I'
    assert pretty(1 + I, use_unicode=True) == u'1 + ⅈ'
    assert pretty(1 + I, use_unicode=False, imaginary_unit='j') == '1 + I'
    assert pretty(1 + I, use_unicode=True, imaginary_unit='j') == u'1 + ⅉ'

    raises(TypeError, lambda: pretty(I, imaginary_unit=I))
    raises(ValueError, lambda: pretty(I, imaginary_unit="kkk"))


def test_str_special_matrices():
    from sympy.matrices import Identity, ZeroMatrix, OneMatrix
    assert pretty(Identity(4)) == 'I'
    assert upretty(Identity(4)) == u'𝕀'
    assert pretty(ZeroMatrix(2, 2)) == '0'
    assert upretty(ZeroMatrix(2, 2)) == u'𝟘'
    assert pretty(OneMatrix(2, 2)) == '1'
    assert upretty(OneMatrix(2, 2)) == u'𝟙'


def test_pretty_misc_functions():
    assert pretty(LambertW(x)) == 'W(x)'
    assert upretty(LambertW(x)) == u'W(x)'
    assert pretty(LambertW(x, y)) == 'W(x, y)'
    assert upretty(LambertW(x, y)) == u'W(x, y)'
    assert pretty(airyai(x)) == 'Ai(x)'
    assert upretty(airyai(x)) == u'Ai(x)'
    assert pretty(airybi(x)) == 'Bi(x)'
    assert upretty(airybi(x)) == u'Bi(x)'
    assert pretty(airyaiprime(x)) == "Ai'(x)"
    assert upretty(airyaiprime(x)) == u"Ai'(x)"
    assert pretty(airybiprime(x)) == "Bi'(x)"
    assert upretty(airybiprime(x)) == u"Bi'(x)"
    assert pretty(fresnelc(x)) == 'C(x)'
    assert upretty(fresnelc(x)) == u'C(x)'
    assert pretty(fresnels(x)) == 'S(x)'
    assert upretty(fresnels(x)) == u'S(x)'
    assert pretty(Heaviside(x)) == 'Heaviside(x)'
    assert upretty(Heaviside(x)) == u'θ(x)'
    assert pretty(Heaviside(x, y)) == 'Heaviside(x, y)'
    assert upretty(Heaviside(x, y)) == u'θ(x, y)'
    assert pretty(dirichlet_eta(x)) == 'dirichlet_eta(x)'
    assert upretty(dirichlet_eta(x)) == u'η(x)'


<<<<<<< HEAD
def test_hadamard_power():
    m, n, p = symbols('m, n, p', integer=True)
    A = MatrixSymbol('A', m, n)
    B = MatrixSymbol('B', m, n)
    C = MatrixSymbol('C', m, p)

    # Testing printer:
    expr = hadamard_power(A, n)
    ascii_str = \
"""\
 .n\n\
A  \
"""
    ucode_str = \
u("""\
 ∘n\n\
A  \
""")
    assert pretty(expr) == ascii_str
    assert upretty(expr) == ucode_str

    expr = hadamard_power(A, 1+n)
    ascii_str = \
"""\
 .(n + 1)\n\
A        \
"""
    ucode_str = \
u("""\
 ∘(n + 1)\n\
A        \
""")
    assert pretty(expr) == ascii_str
    assert upretty(expr) == ucode_str

    expr = hadamard_power(A*B.T, 1+n)
    ascii_str = \
"""\
      .(n + 1)\n\
/   T\\        \n\
\\A*B /        \
"""
    ucode_str = \
u("""\
      ∘(n + 1)\n\
⎛   T⎞        \n\
⎝A⋅B ⎠        \
""")
    assert pretty(expr) == ascii_str
    assert upretty(expr) == ucode_str
=======
def test_issue_17258():
    n = Symbol('n', integer=True)
    assert pretty(Sum(n, (n, -oo, 1))) == \
    '   1     \n'\
    '  __     \n'\
    '  \\ `    \n'\
    '   )    n\n'\
    '  /_,    \n'\
    'n = -oo  '

    assert upretty(Sum(n, (n, -oo, 1))) == \
u("""\
  1     \n\
 ___    \n\
 ╲      \n\
  ╲     \n\
  ╱    n\n\
 ╱      \n\
 ‾‾‾    \n\
n = -∞  \
""")
>>>>>>> 40da07b3
<|MERGE_RESOLUTION|>--- conflicted
+++ resolved
@@ -6798,7 +6798,6 @@
     assert upretty(dirichlet_eta(x)) == u'η(x)'
 
 
-<<<<<<< HEAD
 def test_hadamard_power():
     m, n, p = symbols('m, n, p', integer=True)
     A = MatrixSymbol('A', m, n)
@@ -6849,7 +6848,8 @@
 """)
     assert pretty(expr) == ascii_str
     assert upretty(expr) == ucode_str
-=======
+
+
 def test_issue_17258():
     n = Symbol('n', integer=True)
     assert pretty(Sum(n, (n, -oo, 1))) == \
@@ -6870,5 +6870,4 @@
  ╱      \n\
  ‾‾‾    \n\
 n = -∞  \
-""")
->>>>>>> 40da07b3
+""")