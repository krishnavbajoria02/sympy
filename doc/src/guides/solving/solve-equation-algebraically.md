--- conflicted
+++ resolved
@@ -52,57 +52,18 @@
 
 ## Guidance
 
-<<<<<<< HEAD
-### Include the Variable to be Solved for in the Function Call
-
-We recommend you include the variable to be solved for as the second argument
-for either function. While this is optional for equations with a single symbol,
-it is a good practice because it ensures SymPy will solve for the desired
-symbol. For example, you may expect the following to solve for $x$, and SymPy
-will solve for $y$:
-
-```py
->>> from sympy.abc import x, y
->>> from sympy import solve
->>> solve(x**2 - y, dict=True)
-[{y: x**2}]
-```
-
-Specifying the variable to solve for ensures that SymPy solves for it:
-
-```py
->>> from sympy.abc import x, y
->>> from sympy import solve
->>> solve(x**2 - y, x, dict=True)
-[{x: -sqrt(y)}, {x: sqrt(y)}]
-```
-
-### Ensure Consistent Formatting from {func}`~.solve` by Using `dict=True`
-
-{func}`~.solve` produces various output formats depending on the answer, unless
-you use `dict=True` to ensure the result will be formatted as a dictionary. We
-recommend using `dict=True`, especially if you want to extract information from
-the result programmatically.
-
-## Solve an Equation Using {func}`~.solve` or {func}`~.solveset`
-
-=======
+
 Refer to
 [](solving-guidance.md#include-the-variable-to-be-solved-for-in-the-function-call)
 and [](solving-guidance.md#ensure-consistent-formatting-from).
 
 ## Solve an Equation Algebraically
 
->>>>>>> 88664e6e
 You can solve an equation in several ways. The examples below demonstrate using
 both {func}`~.solve` and {func}`~.solveset` where applicable. You can choose the
 function best suited to your equation.
 
-<<<<<<< HEAD
-### Make your Equation Into an Expression that Equals Zero
-=======
 ### Make Your Equation Into an Expression That Equals Zero
->>>>>>> 88664e6e
 
 Use the fact that any expression not in an `Eq` (equation) is automatically
 assumed to equal zero (0) by the solving functions. You can rearrange the
@@ -119,20 +80,12 @@
 {-sqrt(y), sqrt(y)}
 ```
 
-<<<<<<< HEAD
-### Put your Equation Into `Eq` Form
-
-Put your equation into `Eq` form, then solve the `Eq`. This approach is
-convenient if you are interactively solving an equation which you already have
-in the form of an equation, or which you think of as an equality.
-=======
 ### Put Your Equation Into `Eq` Form
 
 Put your equation into `Eq` form, then solve the `Eq`. This approach is
 convenient if you are interactively solving an equation which you already have
 in the form of an equation, or which you think of as an equality. It also helps
 to prevent sign errors when subtracting one side from the other.
->>>>>>> 88664e6e
 
 ```py
 >>> from sympy import Eq, solve, solveset
@@ -225,11 +178,7 @@
 EmptySet
 ```
 
-<<<<<<< HEAD
-### Explicitly Represent Infinite Sets of Possible Solutions Using {func}`~.solveset`
-=======
 ### Explicitly Represent Infinite Sets of Possible Solutions
->>>>>>> 88664e6e
 
 {func}`~.solveset` [can represent infinite sets of possible
 solutions](why-solveset) and express them in standard mathematical notation, for
@@ -295,11 +244,7 @@
 4
 ```
 
-<<<<<<< HEAD
-### {func}`~.solveset` Solution Sets Cannot Necessarily be Interrogated Programmatically
-=======
 ### {func}`~.solveset` Solution Sets Cannot Necessarily Be Interrogated Programmatically
->>>>>>> 88664e6e
 
 If {func}`~.solveset` returns a finite set (class {class}`~.FiniteSet`), you can
 iterate through the solutions:
@@ -366,53 +311,6 @@
 
 ## Options That Can Speed up {func}`~.solve`
 
-<<<<<<< HEAD
-### Include Solutions Making any Denominator Zero by Using `check=False`
-
-Normally, {func}`~.solve` checks whether any solutions make any denominator
-zero, and automatically excludes them. If you want to include those solutions,
-and speed up {func}`~.solve` (at the risk of obtaining invalid solutions), set
-`check=False`:
-
-```py
->>> from sympy import Symbol, sin, solve
->>> x = Symbol("x")
->>> solve(sin(x)/x)  # 0 is excluded
-[pi]
->>> solve(sin(x)/x, check=False)  # 0 is not excluded
-[0, pi]
-```
-
-### Do Not Simplify Solutions by Using `simplify=False`
-
-Normally, {func}`~.solve` simplifies all but polynomials of order 3 or greater
-before returning them and (if `check` is not False) uses the general
-{func}`simplify <sympy.simplify.simplify.simplify>` function on the solutions
-and the expression obtained when they are substituted into the function which
-should be zero. If you do not want the solutions simplified, and want to speed
-up {func}`~.solve`, use `simplify=False`.
-
-```py
->>> from sympy import solve
->>> from sympy.abc import x, y
->>> expr = x**2 - (y**5 - 3*y**3 + y**2 - 3)
->>> solve(expr, x, dict=True)
-[{x: -sqrt(y**5 - 3*y**3 + y**2 - 3)}, {x: sqrt(y**5 - 3*y**3 + y**2 - 3)}]
->>> solve(expr, x, dict=True, simplify=False)
-[{x: -sqrt((y + 1)*(y**2 - 3)*(y**2 - y + 1))}, {x: sqrt((y + 1)*(y**2 - 3)*(y**2 - y + 1))}]
-```
-
-## Not all Equations Can be Solved
-
-### Equations With no Solution
-
-Some equations have no solution, in which case SymPy may return an empty set.
-For example, the equation $x - 7 = x + 2$ reduces to $-7 = 2$, which has no
-solution because no value of $x$ will make it true:
-
-```py
->>> from sympy import solve, Eq
-=======
 Refer to [solving guidance](solving-guidance.md#options-that-can-speed-up).
 
 ## Not All Equations Can Be Solved
@@ -426,7 +324,6 @@
 
 ```py
 >>> from sympy import cos, solve
->>>>>>> 88664e6e
 >>> from sympy.abc import x
 >>> solve(cos(x) - x, x, dict=True)
 Traceback (most recent call last):
@@ -435,14 +332,7 @@
 No algorithms are implemented to solve equation -x + cos(x)
 ```
 
-<<<<<<< HEAD
-So if SymPy returns an empty list, you may want to check whether there is a
-mistake in the equation.
-
-### Equations Which Have an Analytical Solution, and SymPy Cannot Solve
-=======
 ### Equations Which Have a Closed-Form Solution, and SymPy Cannot Solve
->>>>>>> 88664e6e
 
 It is also possible that there is an algebraic solution to your equation, and
 SymPy has not implemented an appropriate algorithm. If that happens, or SymPy
